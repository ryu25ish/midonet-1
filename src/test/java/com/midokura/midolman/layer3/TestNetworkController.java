package com.midokura.midolman.layer3;

import java.net.InetAddress;
import java.net.UnknownHostException;
import java.util.ArrayList;
import java.util.Collection;
import java.util.HashMap;
import java.util.HashSet;
import java.util.List;
import java.util.Map;
import java.util.Set;
import java.util.UUID;
import java.util.concurrent.TimeUnit;

import org.apache.zookeeper.CreateMode;
import org.junit.Assert;
import org.junit.Before;
import org.junit.Test;
import org.openflow.protocol.OFFlowRemoved.OFFlowRemovedReason;
import org.openflow.protocol.OFMatch;
import org.openflow.protocol.OFPhysicalPort;
import org.openflow.protocol.OFPort;
import org.openflow.protocol.OFPortStatus;
import org.openflow.protocol.action.OFAction;
import org.openflow.protocol.action.OFActionDataLayerDestination;
import org.openflow.protocol.action.OFActionDataLayerSource;
import org.openflow.protocol.action.OFActionNetworkLayerAddress;
import org.openflow.protocol.action.OFActionNetworkLayerDestination;
import org.openflow.protocol.action.OFActionNetworkLayerSource;
import org.openflow.protocol.action.OFActionOutput;
import org.openflow.protocol.action.OFActionTransportLayer;
import org.openflow.protocol.action.OFActionTransportLayerDestination;
import org.openflow.protocol.action.OFActionTransportLayerSource;

import scala.actors.threadpool.Arrays;

import com.midokura.midolman.Setup;
import com.midokura.midolman.eventloop.MockReactor;
import com.midokura.midolman.layer3.NetworkController.DecodedMacAddrs;
import com.midokura.midolman.layer3.Route.NextHop;
import com.midokura.midolman.layer4.NatLeaseManager;
import com.midokura.midolman.openflow.ControllerStub;
import com.midokura.midolman.openflow.MidoMatch;
import com.midokura.midolman.openflow.MockControllerStub;
import com.midokura.midolman.openvswitch.MockOpenvSwitchDatabaseConnection;
import com.midokura.midolman.openvswitch.MockOpenvSwitchDatabaseConnection.GrePort;
import com.midokura.midolman.packets.ARP;
import com.midokura.midolman.packets.Data;
import com.midokura.midolman.packets.Ethernet;
import com.midokura.midolman.packets.ICMP;
import com.midokura.midolman.packets.IPv4;
import com.midokura.midolman.packets.IntIPv4;
import com.midokura.midolman.packets.MAC;
import com.midokura.midolman.packets.TCP;
import com.midokura.midolman.packets.UDP;
import com.midokura.midolman.rules.Condition;
import com.midokura.midolman.rules.ForwardNatRule;
import com.midokura.midolman.rules.LiteralRule;
import com.midokura.midolman.rules.NatTarget;
import com.midokura.midolman.rules.ReverseNatRule;
import com.midokura.midolman.rules.Rule;
import com.midokura.midolman.rules.RuleResult.Action;
import com.midokura.midolman.state.BgpZkManager;
import com.midokura.midolman.state.BgpZkManager.BgpConfig;
import com.midokura.midolman.state.ChainZkManager;
import com.midokura.midolman.state.ChainZkManager.ChainConfig;
import com.midokura.midolman.state.Directory;
import com.midokura.midolman.state.MockDirectory;
import com.midokura.midolman.state.PortConfig;
import com.midokura.midolman.state.PortDirectory;
import com.midokura.midolman.state.PortToIntNwAddrMap;
import com.midokura.midolman.state.PortZkManager;
import com.midokura.midolman.state.RouteZkManager;
import com.midokura.midolman.state.RouterZkManager;
import com.midokura.midolman.state.RuleIndexOutOfBoundsException;
import com.midokura.midolman.state.RuleZkManager;
import com.midokura.midolman.state.StateAccessException;
import com.midokura.midolman.state.ZkNodeEntry;
import com.midokura.midolman.state.ZkPathManager;
import com.midokura.midolman.state.ZkStateSerializationException;
import com.midokura.midolman.util.MockCache;
import com.midokura.midolman.util.Net;
import com.midokura.midolman.util.ShortUUID;

public class TestNetworkController {

    private NetworkController networkCtrl;
    private short idleFlowTimeoutSeconds;
    private List<List<OFPhysicalPort>> phyPorts;
    private Map<Integer, Integer> portNumToIntId;
    private List<UUID> routerIds;
    private MockReactor reactor;
    private MockControllerStub controllerStub;
    private PortToIntNwAddrMap portLocMap;
    private BgpZkManager bgpMgr;
    private PortZkManager portMgr;
    private RouteZkManager routeMgr;
    private ChainZkManager chainMgr;
    private RuleZkManager ruleMgr;
    private MockCache cache;
    private int cacheExpireSecs; // This should be an even number.
    private MockOpenvSwitchDatabaseConnection ovsdb;
    private MockPortService service;
    private long datapathId;
    private OFPhysicalPort uplinkPhyPort;
    private UUID uplinkId;
    private int uplinkGatewayAddr;
    private int uplinkPortAddr;
    private UUID portOn0to2;
    private UUID portOn2to0;
    private int rtr2LogPortNwAddr;
    private int rtr0to2LogPortNwAddr;

    @Before
    public void setUp() throws Exception {
        phyPorts = new ArrayList<List<OFPhysicalPort>>();
        portNumToIntId = new HashMap<Integer, Integer>();
        routerIds = new ArrayList<UUID>();
        reactor = new MockReactor();
        controllerStub = new MockControllerStub();

        String basePath = "/midolman";
        ZkPathManager pathMgr = new ZkPathManager(basePath);
        Directory dir = new MockDirectory();
        dir.add(pathMgr.getBasePath(), null, CreateMode.PERSISTENT);
        Setup.createZkDirectoryStructure(dir, basePath);
        portMgr = new PortZkManager(dir, basePath);
        routeMgr = new RouteZkManager(dir, basePath);
        chainMgr = new ChainZkManager(dir, basePath);
        ruleMgr = new RuleZkManager(dir, basePath);
        bgpMgr = new BgpZkManager(dir, basePath);
        RouterZkManager routerMgr = new RouterZkManager(dir, basePath);

        // Now build the network's port to location map.
        UUID networkId = new UUID(1, 1);
        Directory portLocSubdir = dir.getSubDirectory(pathMgr
                .getVRNPortLocationsPath());
        portLocMap = new PortToIntNwAddrMap(portLocSubdir);

        // Now create the Open vSwitch database connection
        ovsdb = new MockOpenvSwitchDatabaseConnection();

        // Now create the PortService
        service = new MockPortService(bgpMgr);

        // Now we can create the NetworkController itself.
        IntIPv4 localNwIP = IntIPv4.fromString("192.168.1.4"); // 0xc0a80104
        datapathId = 43;
        // The mock cache has a 60 second expiration.
        cacheExpireSecs = 60; // Use an even number.
        idleFlowTimeoutSeconds = 20;
        cache = new MockCache(reactor, cacheExpireSecs);
        networkCtrl = new NetworkController(datapathId, networkId,
                5 /* greKey */, portLocMap, idleFlowTimeoutSeconds,
                localNwIP, portMgr, routerMgr, routeMgr, chainMgr, ruleMgr,
                ovsdb, reactor, cache, "midonet", service);
        networkCtrl.setControllerStub(controllerStub);

        /*
         * Create 3 routers such that: 1) router0 handles traffic to 10.0.0.0/16
         * 2) router1 handles traffic to 10.1.0.0/16 3) router2 handles traffic
         * to 10.2.0.0/16 4) router0 and router1 are connected via logical
         * ports. 5) router0 and router2 are connected via logical ports 6)
         * router0 is the default next hop for router1 and router2 7) router0
         * has a single uplink to the global internet.
         */
        Route rt;
        PortDirectory.MaterializedRouterPortConfig portConfig;
        List<ReplicatedRoutingTable> rTables = new ArrayList<ReplicatedRoutingTable>();
        for (int i = 0; i < 3; i++) {
            phyPorts.add(new ArrayList<OFPhysicalPort>());
            UUID rtrId = routerMgr.create();
            routerIds.add(rtrId);

            Directory tableDir = routerMgr.getRoutingTableDirectory(rtrId);
            ReplicatedRoutingTable rTable = new ReplicatedRoutingTable(rtrId,
                    tableDir, CreateMode.PERSISTENT);
            rTables.add(rTable);

            // This router handles all traffic to 10.<i>.0.0/16
            int routerNw = 0x0a000000 + (i << 16);
            // With low weight, reject anything that is in this router's NW.
            // Routes associated with ports can override this.
            rt = new Route(0, 0, routerNw, 16, NextHop.REJECT, null, 0, 100,
                    null, rtrId);
            routeMgr.create(rt);

            // Add two ports to the router. Port-j should route to subnet
            // 10.<i>.<j>.0/24.
            for (int j = 0; j < 2; j++) {
                int portNw = routerNw + (j << 8);
                int portAddr = portNw + 1;
                short portNum = (short) (i * 10 + j);
                portConfig = new PortDirectory.MaterializedRouterPortConfig(
                        rtrId, portNw, 24, portAddr, null, portNw, 24, null);
                UUID portId = portMgr.create(portConfig);
                portNumToIntId
                        .put((int) portNum, ShortUUID.UUID32toInt(portId));
                rt = new Route(0, 0, portNw, 24, NextHop.PORT, portId,
                        Route.NO_GATEWAY, 2, null, rtrId);
                routeMgr.create(rt);

                OFPhysicalPort phyPort = new OFPhysicalPort();
                phyPorts.get(i).add(phyPort);
                phyPort.setPortNumber(portNum);
                phyPort.setHardwareAddress(new byte[] { (byte) 0x02,
                        (byte) 0xee, (byte) 0xdd, (byte) 0xcc, (byte) 0xff,
                        (byte) portNum });
                IntIPv4 underlayIp;
                if (0 == portNum % 2) {
                    // Even-numbered ports will be local to the controller.
                    ovsdb.setPortExternalId(datapathId, portNum, "midonet",
                            portId.toString());
                    phyPort.setName("port" + Integer.toString(portNum));
                    underlayIp = localNwIP;
                } else {
                    // Odd-numbered ports are remote. Place port num x at
                    // 192.168.1.x.
                    underlayIp = new IntIPv4(0xc0a80100 + portNum);
                    portLocMap.put(portId, new Integer(underlayIp.address));
                    // The new port id in portLocMap should have resulted
                    // in a call to to the mock ovsdb to open a gre port.
                    phyPort.setName(networkCtrl.makeGREPortName(underlayIp));
<<<<<<< HEAD
                    GrePort expectGrePort = new GrePort(Long
                            .toString(datapathId), phyPort.getName(), Net
                            .convertIntAddressToString(underlayIp));
                    Assert.assertEquals(expectGrePort, ovsdb.addedGrePorts
                            .get(ovsdb.addedGrePorts.size() - 1));
=======
                    GrePort expectGrePort = new GrePort(
                            Long.toString(datapathId), phyPort.getName(),
                            underlayIp.toString());
                    Assert.assertEquals(expectGrePort, 
                            ovsdb.addedGrePorts.get(
                                        ovsdb.addedGrePorts.size() - 1));
>>>>>>> 1cb569d7
                    // Manually add the remote port's route since we're only
                    // pretending there are remote controllers.
                    rTable.addRoute(rt);
                }
                networkCtrl.onPortStatus(phyPort,
                        OFPortStatus.OFPortReason.OFPPR_ADD);
                // Verify that the port location map is correctly initialized.
                Assert.assertEquals(new Integer(underlayIp.address), 
                                    portLocMap.get(portId));
            }
        }

        // TODO(pino, dan): fix this.
        // One flow should have been installed for each locally added port.
        Assert.assertEquals(3, controllerStub.addedFlows.size());
        // Clear the flows: unit-tests assume the addedFlows queue starts empty.
        controllerStub.addedFlows.clear();

        // Now add the logical links between router 0 and 1.
        // First from 0 to 1
        PortDirectory.LogicalRouterPortConfig logPortConfig1 = new PortDirectory.LogicalRouterPortConfig(
                routerIds.get(0), 0xc0a80100, 30, 0xc0a80101, null, null);
        PortDirectory.LogicalRouterPortConfig logPortConfig2 = new PortDirectory.LogicalRouterPortConfig(
                routerIds.get(1), 0xc0a80100, 30, 0xc0a80102, null, null);
        ZkNodeEntry<UUID, UUID> idPair = portMgr.createLink(logPortConfig1,
                logPortConfig2);
        UUID portOn0to1 = idPair.key;
        UUID portOn1to0 = idPair.value;
        rt = new Route(0, 0, 0x0a010000, 16, NextHop.PORT, portOn0to1,
                0xc0a80102, 2, null, routerIds.get(0));
        routeMgr.create(rt);
        rt = new Route(0, 0, 0, 0, NextHop.PORT, portOn1to0, 0xc0a80101, 10,
                null, routerIds.get(1));
        routeMgr.create(rt);
        // Now add the logical links between router 0 and 2.
        // First from 0 to 2
        rtr0to2LogPortNwAddr = 0xc0a80101;
        rtr2LogPortNwAddr = 0xc0a80102;
        logPortConfig1 = new PortDirectory.LogicalRouterPortConfig(
                routerIds.get(0), 0xc0a80100, 30, rtr0to2LogPortNwAddr, null,
                null);
        logPortConfig2 = new PortDirectory.LogicalRouterPortConfig(
                routerIds.get(2), 0xc0a80100, 30, rtr2LogPortNwAddr, null, null);
        idPair = portMgr.createLink(logPortConfig1, logPortConfig2);
        portOn0to2 = idPair.key;
        portOn2to0 = idPair.value;
        rt = new Route(0, 0, 0x0a020000, 16, NextHop.PORT, portOn0to2,
                0xc0a80102, 2, null, routerIds.get(0));
        routeMgr.create(rt);
        // Now from 2 to 0. Note that this is router2's uplink.
        rt = new Route(0, 0, 0, 0, NextHop.PORT, portOn2to0, 0xc0a80101, 10,
                null, routerIds.get(2));
        routeMgr.create(rt);

        // For now, don't add an uplink. Instead add a route that drops anything
        // in 10.0.0.0/8 that isn't going to router0's local or logical ports.
        rt = new Route(0, 0, 0x0a000000, 8, NextHop.BLACKHOLE, null, 0, 2,
                null, routerIds.get(0));
        routeMgr.create(rt);
    }

    public static void checkInstalledFlow(MockControllerStub.Flow flow,
            OFMatch match, short idleTimeoutSecs, short hardTimeoutSecs,
            int bufferId, boolean sendFlowRemove, List<OFAction> actions) {
        Assert.assertTrue(match.equals(flow.match));
        Assert.assertEquals(idleTimeoutSecs, flow.idleTimeoutSecs);
        Assert.assertEquals(hardTimeoutSecs, flow.hardTimeoutSecs);
        Assert.assertEquals(bufferId, flow.bufferId);
        Assert.assertEquals(sendFlowRemove, flow.sendFlowRemove);
        Assert.assertEquals(actions.size(), flow.actions.size());
        for (int i = 0; i < actions.size(); i++)
            Assert.assertTrue(actions.get(i).equals(flow.actions.get(i)));
    }

    @Test
    public void testOneRouterBlackhole() {
        // Send a packet to router0's first materialized port to a destination
        // that's blackholed.
        byte[] payload = { (byte) 0xab, (byte) 0xcd, (byte) 0xef };
        OFPhysicalPort phyPort = phyPorts.get(0).get(0);
        Ethernet eth = TestRouter.makeUDP(MAC.fromString("02:00:11:22:00:01"),
                new MAC(phyPort.getHardwareAddress()), 0x0a000005, 0x0a040005,
                (short) 101, (short) 212, payload);
        byte[] data = eth.serialize();
        networkCtrl.onPacketIn(55, data.length, phyPort.getPortNumber(), data);
        Assert.assertEquals(0, controllerStub.sentPackets.size());
        Assert.assertEquals(1, controllerStub.addedFlows.size());
        Assert.assertEquals(0, controllerStub.droppedPktBufIds.size());
        MidoMatch match = new MidoMatch();
        match.loadFromPacket(data, phyPort.getPortNumber());
        List<OFAction> actions = new ArrayList<OFAction>();
        checkInstalledFlow(controllerStub.addedFlows.get(0), match,
                NetworkController.NO_IDLE_TIMEOUT,
                NetworkController.ICMP_EXPIRY_SECONDS, 55, true, actions);
    }

    @Test
    public void testOneRouterPktConsumed() {
        // Send an ARP to router0's first materialized port. Note any ARP will
        // be consumed (but possibly not replied to).
        Ethernet eth = TestRouter.makeArpRequest(
                MAC.fromString("02:aa:bb:aa:bb:0c"), 0x01234567, 0x76543210);
        byte[] data = eth.serialize();
        OFPhysicalPort phyPort = phyPorts.get(0).get(0);
        networkCtrl
                .onPacketIn(1001, data.length, phyPort.getPortNumber(), data);
        Assert.assertEquals(0, controllerStub.sentPackets.size());
        Assert.assertEquals(0, controllerStub.addedFlows.size());
        Assert.assertEquals(1, controllerStub.droppedPktBufIds.size());
        Assert.assertTrue(1001 == controllerStub.droppedPktBufIds.get(0));

        // Try again, this time with an unbuffered packet:
        networkCtrl.onPacketIn(ControllerStub.UNBUFFERED_ID, data.length,
                phyPort.getPortNumber(), data);
        Assert.assertEquals(0, controllerStub.sentPackets.size());
        Assert.assertEquals(0, controllerStub.addedFlows.size());
        // No new call to stub since nothing to be done to free unbuffered pkt.
        Assert.assertEquals(1, controllerStub.droppedPktBufIds.size());
    }

    @Test
    public void testOneRouterNotIPv4() {
        // This isn't a real IPv6 packet. So this will break if we add an
        // IPv6 class in com.midokura.midolman.packets.
        Data payload = new Data();
        payload.deserialize(new byte[100], 0, 100);
        OFPhysicalPort phyPort = phyPorts.get(0).get(0);
        Ethernet eth = new Ethernet();
        eth.setSourceMACAddress(MAC.fromString("02:ab:cd:ef:01:23"));
        eth.setDestinationMACAddress(new MAC(phyPort.getHardwareAddress()));
        eth.setEtherType((short) 0x86dd); // IPv6
        byte[] data = eth.serialize();
        networkCtrl.onPacketIn(123456, data.length, phyPort.getPortNumber(),
                data);
        Assert.assertEquals(0, controllerStub.sentPackets.size());
        Assert.assertEquals(1, controllerStub.addedFlows.size());
        Assert.assertEquals(0, controllerStub.droppedPktBufIds.size());
        MidoMatch match = new MidoMatch();
        match.loadFromPacket(data, phyPort.getPortNumber());
        List<OFAction> actions = new ArrayList<OFAction>();
        checkInstalledFlow(controllerStub.addedFlows.get(0), match,
                NetworkController.NO_IDLE_TIMEOUT,
                NetworkController.NO_HARD_TIMEOUT, 123456, true, actions);
    }

    @Test
    public void testOneRouterNoRoute() {
        // Send a packet to router0's first materialized port to a destination
        // that has no route.
        byte[] payload = new byte[] { (byte) 0xab, (byte) 0xcd, (byte) 0xef };
        OFPhysicalPort phyPort = phyPorts.get(0).get(0);
        MAC mac = MAC.fromString("02:00:11:22:00:01");
        Ethernet eth = TestRouter.makeUDP(mac,
                new MAC(phyPort.getHardwareAddress()), 0x0a000005, 0x0b000005,
                (short) 101, (short) 212, payload);
        byte[] data = eth.serialize();
        networkCtrl.onPacketIn(565656, data.length, phyPort.getPortNumber(),
                data);
        // This time along with the 'drop' flow, we expect an ICMP N addressed
        // to the source of the UDP.
        Assert.assertEquals(1, controllerStub.sentPackets.size());
        MockControllerStub.Packet pkt = controllerStub.sentPackets.get(0);
        Assert.assertEquals(1, pkt.actions.size());
        OFAction ofAction = new OFActionOutput(phyPort.getPortNumber(),
                (short) 0);
        Assert.assertTrue(ofAction.equals(pkt.actions.get(0)));
        Assert.assertEquals(ControllerStub.UNBUFFERED_ID, pkt.bufferId);
        Assert.assertEquals(OFPort.OFPP_CONTROLLER.getValue(), pkt.inPort);
        checkICMP(ICMP.TYPE_UNREACH, ICMP.UNREACH_CODE.UNREACH_NET.toChar(),
                IPv4.class.cast(eth.getPayload()),
                new MAC(phyPort.getHardwareAddress()), mac, 0x0a000001,
                0x0a000005, pkt.data);

        Assert.assertEquals(0, controllerStub.droppedPktBufIds.size());
        Assert.assertEquals(1, controllerStub.addedFlows.size());
        MidoMatch match = new MidoMatch();
        match.loadFromPacket(data, phyPort.getPortNumber());
        List<OFAction> actions = new ArrayList<OFAction>();
        checkInstalledFlow(controllerStub.addedFlows.get(0), match,
                NetworkController.NO_IDLE_TIMEOUT,
                NetworkController.ICMP_EXPIRY_SECONDS, 565656, true, actions);
    }

    @Test
    public void testOneRouterReject() {
        // Send a packet to router1's first materialized port to a destination
        // that will be rejected (in 10.1.0.0/16, not in 10.1.<0 or 1>.0/24).
        byte[] payload = new byte[] { (byte) 0xab, (byte) 0xcd, (byte) 0xef };
        OFPhysicalPort phyPort = phyPorts.get(1).get(0);
        MAC mac = MAC.fromString("02:00:11:22:00:01");
        Ethernet eth = TestRouter.makeUDP(mac,
                new MAC(phyPort.getHardwareAddress()), 0x0a010005, 0x0a010305,
                (short) 101, (short) 212, payload);
        byte[] data = eth.serialize();
        // Test de-serialization by padding the data array with extra bytes.
        data = Arrays.copyOf(data, data.length + 3);
        networkCtrl.onPacketIn(11111, data.length, phyPort.getPortNumber(),
                data);
        // Along with the 'drop' flow, we expect an ICMP X.
        Assert.assertEquals(1, controllerStub.sentPackets.size());
        MockControllerStub.Packet pkt = controllerStub.sentPackets.get(0);
        Assert.assertEquals(1, pkt.actions.size());
        OFAction ofAction = new OFActionOutput(phyPort.getPortNumber(),
                (short) 0);
        Assert.assertTrue(ofAction.equals(pkt.actions.get(0)));
        Assert.assertEquals(ControllerStub.UNBUFFERED_ID, pkt.bufferId);
        Assert.assertEquals(OFPort.OFPP_CONTROLLER.getValue(), pkt.inPort);
        checkICMP(ICMP.TYPE_UNREACH,
                ICMP.UNREACH_CODE.UNREACH_FILTER_PROHIB.toChar(),
                IPv4.class.cast(eth.getPayload()),
                new MAC(phyPort.getHardwareAddress()), mac, 0x0a010001,
                0x0a010005, pkt.data);

        Assert.assertEquals(1, controllerStub.addedFlows.size());
        Assert.assertEquals(0, controllerStub.droppedPktBufIds.size());
        MidoMatch match = new MidoMatch();
        match.loadFromPacket(data, phyPort.getPortNumber());
        List<OFAction> actions = new ArrayList<OFAction>();
        checkInstalledFlow(controllerStub.addedFlows.get(0), match,
                NetworkController.NO_IDLE_TIMEOUT,
                NetworkController.ICMP_EXPIRY_SECONDS, 11111, true, actions);
    }

    @Test
    public void testMultipleRoutersLocalOutput() {
        // Send a packet to router1's first port to an address on router2's
        // first port.
        byte[] payload = new byte[] { (byte) 0xab, (byte) 0xcd, (byte) 0xef };
        OFPhysicalPort phyPortIn = phyPorts.get(1).get(0);
        OFPhysicalPort phyPortOut = phyPorts.get(2).get(0);
        Ethernet eth = TestRouter.makeUDP(MAC.fromString("02:00:11:22:00:01"),
                new MAC(phyPortIn.getHardwareAddress()), 0x0a010005,
                0x0a020008, (short) 101, (short) 212, payload);
        byte[] data = eth.serialize();
        networkCtrl.onPacketIn(ControllerStub.UNBUFFERED_ID, data.length,
                phyPortIn.getPortNumber(), data);
        // The router will have to ARP, so no flows installed yet, but one
        // unbuffered packet should have been emitted.
        Assert.assertEquals(1, controllerStub.sentPackets.size());
        Assert.assertEquals(0, controllerStub.addedFlows.size());
        Assert.assertEquals(0, controllerStub.droppedPktBufIds.size());
        MockControllerStub.Packet pkt = controllerStub.sentPackets.get(0);
        Assert.assertEquals(1, pkt.actions.size());
        OFAction ofAction = new OFActionOutput(phyPortOut.getPortNumber(),
                (short) 0);
        Assert.assertTrue(ofAction.equals(pkt.actions.get(0)));
        Assert.assertEquals(ControllerStub.UNBUFFERED_ID, pkt.bufferId);
        byte[] arpData = TestRouter.makeArpRequest(
                new MAC(phyPortOut.getHardwareAddress()), 0x0a020001,
                0x0a020008).serialize();
        Assert.assertArrayEquals(arpData, pkt.data);

        // Now send an ARP reply. The flow should be installed as a result,
        // and since the original packet was unbuffered, there should be an
        // additional packet in the sentPackets queue. Finally, this ARP reply
        // itself will be consumed, and since it's buffered, its bufferId will
        // should appear in the droppedPktBufIds list.
        MAC mac = MAC.fromString("02:dd:dd:dd:dd:01");
        arpData = TestRouter.makeArpReply(mac,
                new MAC(phyPortOut.getHardwareAddress()), 0x0a020008,
                0x0a020001).serialize();
        networkCtrl.onPacketIn(8765, arpData.length,
                phyPortOut.getPortNumber(), arpData);
        Assert.assertEquals(1, controllerStub.droppedPktBufIds.size());
        Assert.assertTrue(8765 == controllerStub.droppedPktBufIds.get(0));
        Assert.assertEquals(1, controllerStub.addedFlows.size());
        MidoMatch match = new MidoMatch();
        match.loadFromPacket(data, phyPortIn.getPortNumber());
        List<OFAction> actions = new ArrayList<OFAction>();
        OFAction tmp = ofAction;
        ofAction = new OFActionDataLayerSource();
        ((OFActionDataLayerSource) ofAction).setDataLayerAddress(phyPortOut
                .getHardwareAddress());
        actions.add(ofAction);
        ofAction = new OFActionDataLayerDestination();
        ((OFActionDataLayerDestination) ofAction).setDataLayerAddress(mac
                .getAddress());
        actions.add(ofAction);
        actions.add(tmp); // the Output action goes at the end.
        checkInstalledFlow(controllerStub.addedFlows.get(0), match,
                idleFlowTimeoutSeconds, NetworkController.NO_HARD_TIMEOUT,
                ControllerStub.UNBUFFERED_ID, true, actions);

        Assert.assertEquals(2, controllerStub.sentPackets.size());
        pkt = controllerStub.sentPackets.get(1);
        Assert.assertEquals(ControllerStub.UNBUFFERED_ID, pkt.bufferId);
        Assert.assertEquals(phyPortIn.getPortNumber(), pkt.inPort);
        Assert.assertTrue(Arrays.equals(data, pkt.data));
        Assert.assertEquals(3, pkt.actions.size());
        for (int i = 0; i < 3; i++)
            Assert.assertTrue(actions.get(i).equals(pkt.actions.get(i)));

        // Send a packet to router0's first port to the same address on
        // router2's
        // first port. No ARP will be needed this time so the flow gets
        // installed immediately. No additional sent/dropped packets.
        phyPortIn = phyPorts.get(0).get(0);
        eth = TestRouter.makeUDP(MAC.fromString("02:44:33:ff:22:01"), new MAC(
                phyPortIn.getHardwareAddress()), 0x0a0000d4, 0x0a020008,
                (short) 101, (short) 212, payload);
        data = eth.serialize();
        networkCtrl.onPacketIn(9896, data.length, phyPortIn.getPortNumber(),
                data);
        // Assert.assertEquals(2, controllerStub.sentPackets.size());
        Assert.assertEquals(1, controllerStub.droppedPktBufIds.size());
        Assert.assertEquals(2, controllerStub.addedFlows.size());
        match = new MidoMatch();
        match.loadFromPacket(data, phyPortIn.getPortNumber());
        checkInstalledFlow(controllerStub.addedFlows.get(1), match,
                idleFlowTimeoutSeconds, NetworkController.NO_HARD_TIMEOUT,
                9896, true, actions);
    }

    @Test
    public void testOneRouterOutputRemote() {
        // Send a packet to router2's first port to an address on router2's
        // second port.
        byte[] payload = new byte[] { (byte) 0xab, (byte) 0xcd, (byte) 0xef };
        OFPhysicalPort phyPortIn = phyPorts.get(2).get(0);
        Ethernet eth = TestRouter.makeUDP(MAC.fromString("02:00:11:22:00:01"),
                new MAC(phyPortIn.getHardwareAddress()), 0x0a020012,
                0x0a020145, (short) 101, (short) 212, payload);
        byte[] data = eth.serialize();
        networkCtrl.onPacketIn(999, data.length, phyPortIn.getPortNumber(),
                data);
        // No packets dropped, and the buffered packet sent.
        Assert.assertEquals(0, controllerStub.droppedPktBufIds.size());
        Assert.assertEquals(1, controllerStub.sentPackets.size());
        MockControllerStub.Packet sentPacket = controllerStub.sentPackets
                .get(0);
        Assert.assertEquals(999, sentPacket.bufferId);
        Assert.assertEquals(-1, sentPacket.inPort);
        // TODO: Check sentPacket.actions

        Assert.assertEquals(1, controllerStub.addedFlows.size());
        MidoMatch match = new MidoMatch();
        match.loadFromPacket(data, phyPortIn.getPortNumber());

        MAC[] dlHeaders = NetworkController.getDlHeadersForTunnel(
                portNumToIntId.get(20), portNumToIntId.get(21), 0x0a020145);
        List<OFAction> actions = new ArrayList<OFAction>();
        OFAction ofAction = new OFActionDataLayerSource();
        ((OFActionDataLayerSource) ofAction).setDataLayerAddress(dlHeaders[0]
                .getAddress());
        actions.add(ofAction);
        ofAction = new OFActionDataLayerDestination();
        ((OFActionDataLayerDestination) ofAction)
                .setDataLayerAddress(dlHeaders[1].getAddress());
        actions.add(ofAction);
        // Router2's second port is reachable via the tunnel OF port number 21.
        ofAction = new OFActionOutput((short) 21, (short) 0);
        actions.add(ofAction); // the Output action goes at the end.
        checkInstalledFlow(controllerStub.addedFlows.get(0), match,
                idleFlowTimeoutSeconds, NetworkController.NO_HARD_TIMEOUT, 999,
                true, actions);
    }

    @Test
    public void testThreeRouterOutputRemote() {
        // Send a packet to router1's first port to an address on router2's
        // second port.
        byte[] payload = new byte[] { (byte) 0xab, (byte) 0xcd };
        OFPhysicalPort phyPortIn = phyPorts.get(1).get(0);
        Ethernet eth = TestRouter.makeUDP(MAC.fromString("02:00:11:22:00:01"),
                new MAC(phyPortIn.getHardwareAddress()), 0x0a0100c5,
                0x0a0201e4, (short) 101, (short) 212, payload);
        byte[] data = eth.serialize();
        networkCtrl.onPacketIn(37654, data.length, phyPortIn.getPortNumber(),
                data);
        // No packets dropped, and the buffered packet sent.
        Assert.assertEquals(0, controllerStub.droppedPktBufIds.size());
        Assert.assertEquals(1, controllerStub.sentPackets.size());
        MockControllerStub.Packet sentPacket = controllerStub.sentPackets
                .get(0);
        Assert.assertEquals(37654, sentPacket.bufferId);
        Assert.assertEquals(-1, sentPacket.inPort);
        // TODO: Check sentPacket.actions

        Assert.assertEquals(1, controllerStub.addedFlows.size());
        MidoMatch match = new MidoMatch();
        match.loadFromPacket(data, phyPortIn.getPortNumber());

        // The last ingress port is router2's logical port.
        MAC[] dlHeaders = NetworkController.getDlHeadersForTunnel(
                ShortUUID.UUID32toInt(portOn2to0), portNumToIntId.get(21),
                0x0a0201e4);
        List<OFAction> actions = new ArrayList<OFAction>();
        OFAction ofAction = new OFActionDataLayerSource();
        ((OFActionDataLayerSource) ofAction).setDataLayerAddress(dlHeaders[0]
                .getAddress());
        actions.add(ofAction);
        ofAction = new OFActionDataLayerDestination();
        ((OFActionDataLayerDestination) ofAction)
                .setDataLayerAddress(dlHeaders[1].getAddress());
        actions.add(ofAction);
        // Router2's second port is reachable via the tunnel OF port number 21.
        ofAction = new OFActionOutput((short) 21, (short) 0);
        actions.add(ofAction); // the Output action goes at the end.
        checkInstalledFlow(controllerStub.addedFlows.get(0), match,
                idleFlowTimeoutSeconds, NetworkController.NO_HARD_TIMEOUT,
                37654, true, actions);
    }

    @Test
    public void testRemoteOutputTunnelDown() {
        // First, with the tunnel up.
        // Send a packet to router1's first port destined to an address on
        // router2's second port.
        byte[] payload = new byte[] { (byte) 0xab, (byte) 0xcd };
        OFPhysicalPort phyPortIn = phyPorts.get(1).get(0);
        OFPhysicalPort phyPortOut = phyPorts.get(2).get(1);
        MAC dlSrc = MAC.fromString("02:00:11:22:00:01");
        int nwSrc = 0x0a0100c5;
        int nwDst = 0x0a0201e4;
        Ethernet eth = TestRouter.makeUDP(dlSrc,
                new MAC(phyPortIn.getHardwareAddress()), nwSrc, nwDst,
                (short) 101, (short) 212, payload);
        byte[] data = eth.serialize();
        networkCtrl.onPacketIn(22333, data.length, phyPortIn.getPortNumber(),
                data);
        // No packets dropped, and the buffered packet sent.
        Assert.assertEquals(0, controllerStub.droppedPktBufIds.size());
        Assert.assertEquals(1, controllerStub.sentPackets.size());
        MockControllerStub.Packet sentPacket = controllerStub.sentPackets
                .get(0);
        Assert.assertEquals(22333, sentPacket.bufferId);
        Assert.assertEquals(-1, sentPacket.inPort);
        // TODO: Check sentPacket.actions

        // A flow was installed.
        Assert.assertEquals(1, controllerStub.addedFlows.size());
        MidoMatch match = new MidoMatch();
        match.loadFromPacket(data, phyPortIn.getPortNumber());

        // Encode the logical router port as the last ingress.
        MAC[] dlHeaders = NetworkController.getDlHeadersForTunnel(
                ShortUUID.UUID32toInt(portOn2to0), portNumToIntId.get(21),
                nwDst);
        List<OFAction> actions = new ArrayList<OFAction>();
        OFAction ofAction = new OFActionDataLayerSource();
        ((OFActionDataLayerSource) ofAction).setDataLayerAddress(dlHeaders[0]
                .getAddress());
        actions.add(ofAction);
        ofAction = new OFActionDataLayerDestination();
        ((OFActionDataLayerDestination) ofAction)
                .setDataLayerAddress(dlHeaders[1].getAddress());
        actions.add(ofAction);
        ofAction = new OFActionOutput(phyPortOut.getPortNumber(), (short) 0);
        actions.add(ofAction); // the Output action goes at the end.
        checkInstalledFlow(controllerStub.addedFlows.get(0), match,
                idleFlowTimeoutSeconds, NetworkController.NO_HARD_TIMEOUT,
                22333, true, actions);

        // Now bring the tunnel down.
        networkCtrl.onPortStatus(phyPortOut,
                OFPortStatus.OFPortReason.OFPPR_DELETE);
        // Send the packet again.
        networkCtrl.onPacketIn(22111, data.length, phyPortIn.getPortNumber(),
                data);
        // Since the tunnel is down, a temporary drop flow should have been
        // installed and an ICMP !N packet sent to the source of the trigger
        // packet.
        Assert.assertEquals(0, controllerStub.droppedPktBufIds.size());
        Assert.assertEquals(2, controllerStub.sentPackets.size());
        Assert.assertEquals(2, controllerStub.addedFlows.size());
        // Now check the Drop Flow.
        checkInstalledFlow(controllerStub.addedFlows.get(1), match,
                NetworkController.NO_IDLE_TIMEOUT,
                NetworkController.ICMP_EXPIRY_SECONDS, 22111, true,
                new ArrayList<OFAction>());
        // ICMP !N sent not through a buffer.
        MockControllerStub.Packet pkt = controllerStub.sentPackets.get(1);
        Assert.assertEquals(-1, pkt.bufferId);
        Assert.assertEquals(1, pkt.actions.size());
        ofAction = new OFActionOutput(phyPortIn.getPortNumber(), (short) 0);
        Assert.assertTrue(ofAction.equals(pkt.actions.get(0)));
        Assert.assertEquals(ControllerStub.UNBUFFERED_ID, pkt.bufferId);
        Assert.assertEquals(OFPort.OFPP_CONTROLLER.getValue(), pkt.inPort);
        // The ICMP's source address is that of router2's logical port.
        checkICMP(ICMP.TYPE_UNREACH, ICMP.UNREACH_CODE.UNREACH_NET.toChar(),
                IPv4.class.cast(eth.getPayload()),
                new MAC(phyPortIn.getHardwareAddress()), dlSrc,
                rtr2LogPortNwAddr, nwSrc, pkt.data);
    }

    @Test
    public void testDeliverTunneledICMP() {
        // Send a packet into the tunnel port corresponding to router2's
        // second port and destined for router0's first port. The ethernet
        // header also encodes that it's an ICMP so that no flow is installed.

        short outPortNum = 0;
        short tunnelPortNum = 21;
        int nwDst = 0x0a000041;
        MAC[] dlHeaders = NetworkController.getDlHeadersForTunnel(
                NetworkController.ICMP_TUNNEL,
                portNumToIntId.get((int) outPortNum), nwDst);
        byte[] payload = new byte[] { (byte) 0xab, (byte) 0xcd, (byte) 0xef };
        // The packet should look like it came from router0's logical port.
        // Note that the controller's logic trusts the ethernet headers and
        // doesn't inspect the contents of the packet to verify it's ICMP.
        Ethernet eth = TestRouter.makeUDP(dlHeaders[0], dlHeaders[1],
                rtr2LogPortNwAddr, nwDst, (short) 101, (short) 212, payload);
        byte[] data = eth.serialize();
        networkCtrl.onPacketIn(8888, data.length, tunnelPortNum, data);
        // The router will have to ARP, so no flows installed yet, but one
        // unbuffered packet should have been emitted.
        Assert.assertEquals(0, controllerStub.addedFlows.size());
        Assert.assertEquals(0, controllerStub.droppedPktBufIds.size());
        Assert.assertEquals(1, controllerStub.sentPackets.size());
        MockControllerStub.Packet pkt = controllerStub.sentPackets.get(0);
        Assert.assertEquals(1, pkt.actions.size());
        OFAction ofAction = new OFActionOutput(outPortNum, (short) 0);
        Assert.assertTrue(ofAction.equals(pkt.actions.get(0)));
        Assert.assertEquals(ControllerStub.UNBUFFERED_ID, pkt.bufferId);
        OFPhysicalPort phyPortOut = phyPorts.get(0).get(0);
        byte[] arpData = TestRouter.makeArpRequest(
                new MAC(phyPortOut.getHardwareAddress()), 0x0a000001, nwDst)
                .serialize();
        Assert.assertArrayEquals(arpData, pkt.data);

        // Now send an ARP reply. The ICMP will be delivered as a result but
        // no flow will be installed.
        MAC mac = MAC.fromString("02:dd:dd:dd:dd:01");
        arpData = TestRouter.makeArpReply(mac,
                new MAC(phyPortOut.getHardwareAddress()), nwDst, 0x0a000001)
                .serialize();
        networkCtrl.onPacketIn(ControllerStub.UNBUFFERED_ID, arpData.length,
                phyPortOut.getPortNumber(), arpData);
        Assert.assertEquals(0, controllerStub.addedFlows.size());
        Assert.assertEquals(0, controllerStub.droppedPktBufIds.size());
        Assert.assertEquals(2, controllerStub.sentPackets.size());
        pkt = controllerStub.sentPackets.get(1);
        List<OFAction> actions = new ArrayList<OFAction>();
        OFAction tmp = ofAction;
        ofAction = new OFActionDataLayerSource();
        ((OFActionDataLayerSource) ofAction).setDataLayerAddress(phyPortOut
                .getHardwareAddress());
        actions.add(ofAction);
        ofAction = new OFActionDataLayerDestination();
        ((OFActionDataLayerDestination) ofAction).setDataLayerAddress(mac
                .getAddress());
        actions.add(ofAction);
        actions.add(tmp); // the Output action goes at the end.
        Assert.assertEquals(3, pkt.actions.size());
        for (int i = 0; i < 3; i++)
            Assert.assertEquals(actions.get(i), pkt.actions.get(i));
        Assert.assertEquals(8888, pkt.bufferId);
        Assert.assertArrayEquals(data, pkt.data);
    }

    @Test
    public void testDontSendICMP() {
        // Only IPv4 packets trigger ICMPs.
        Ethernet eth = new Ethernet();
        MAC dlSrc = MAC.fromString("02:aa:aa:aa:aa:01");
        MAC dlDst = MAC.fromString("02:aa:aa:aa:aa:23");
        eth.setDestinationMACAddress(dlDst);
        eth.setSourceMACAddress(dlSrc);
        eth.setEtherType(ARP.ETHERTYPE);
        Assert.assertFalse(networkCtrl.canSendICMP(eth, null));

        // Make a normal UDP packet from a host on router2's second port
        // to a host on router0's second port. This can trigger ICMP.
        short dstPort = 1;
        UUID dstPortId = ShortUUID.intTo32BitUUID(portNumToIntId
                .get((int) dstPort));
        int nwSrc = 0x0a020109;
        int nwDst = 0x0a00010d;
        byte[] payload = new byte[] { (byte) 0xab, (byte) 0xcd, (byte) 0xef };
        eth = TestRouter.makeUDP(dlSrc, dlDst, nwSrc, nwDst, (short) 2345,
                (short) 1221, payload);
        Assert.assertTrue(networkCtrl.canSendICMP(eth, null));
        Assert.assertTrue(networkCtrl.canSendICMP(eth, dstPortId));

        // Now change the destination address to router0's second port's
        // broadcast address.
        IPv4 origIpPkt = IPv4.class.cast(eth.getPayload());
        origIpPkt.setDestinationAddress(0x0a0001ff);
        // Still triggers ICMP if we don't supply the output port.
        Assert.assertTrue(networkCtrl.canSendICMP(eth, null));
        // Still triggers ICMP if we supply the wrong output port.
        Assert.assertTrue(networkCtrl.canSendICMP(eth,
                ShortUUID.intTo32BitUUID(portNumToIntId.get(10))));
        // Doesn't trigger ICMP if we supply the output port.
        Assert.assertFalse(networkCtrl.canSendICMP(eth, dstPortId));

        // Now change the destination address to a multicast address.
        origIpPkt.setDestinationAddress((225 << 24) + 0x000001ff);
        Assert.assertTrue(origIpPkt.isMcast());
        // Won't trigger ICMP regardless of the output port id.
        Assert.assertFalse(networkCtrl.canSendICMP(eth, null));
        Assert.assertFalse(networkCtrl.canSendICMP(eth, dstPortId));

        // Now change the network dst address back to normal and then change
        // the ethernet dst address to a multicast/broadcast.
        origIpPkt.setDestinationAddress(nwDst);
        Assert.assertTrue(networkCtrl.canSendICMP(eth,
                ShortUUID.intTo32BitUUID(portNumToIntId.get((int) dstPort))));
        // Use any address that has an odd number if first byte.
        MAC mcastMac = MAC.fromString("07:cd:cd:ab:ab:34");
        eth.setDestinationMACAddress(mcastMac);
        Assert.assertTrue(eth.isMcast());
        // Won't trigger ICMP regardless of the output port id.
        Assert.assertFalse(networkCtrl.canSendICMP(eth, null));
        Assert.assertFalse(networkCtrl.canSendICMP(eth, dstPortId));

        // Now change the ethernet dst address back to normal and then change
        // the ip packet's fragment offset.
        eth.setDestinationMACAddress(dlDst);
        Assert.assertTrue(networkCtrl.canSendICMP(eth, dstPortId));
        origIpPkt.setFragmentOffset((short) 3);
        // Won't trigger ICMP regardless of the output port id.
        Assert.assertFalse(networkCtrl.canSendICMP(eth, null));
        Assert.assertFalse(networkCtrl.canSendICMP(eth, dstPortId));

        // Change the fragment offset back to zero. Then make and ICMP error in
        // response to the original UDP.
        origIpPkt.setFragmentOffset((short) 0);
        Assert.assertTrue(networkCtrl.canSendICMP(eth, dstPortId));
        ICMP icmp = new ICMP();
        icmp.setUnreachable(ICMP.UNREACH_CODE.UNREACH_HOST, origIpPkt);
        // The icmp packet will be emitted from the lastIngress port:
        // router0's logical port to router2.
        IPv4 ip = new IPv4();
        ip.setSourceAddress(rtr0to2LogPortNwAddr);
        ip.setDestinationAddress(origIpPkt.getSourceAddress());
        ip.setProtocol(ICMP.PROTOCOL_NUMBER);
        ip.setPayload(icmp);
        eth = new Ethernet();
        eth.setEtherType(IPv4.ETHERTYPE);
        eth.setPayload(ip);
        eth.setSourceMACAddress(MAC.fromString("02:a1:b2:c3:d4:e5"));
        eth.setDestinationMACAddress(MAC.fromString("02:a1:b2:c3:d4:e6"));
        // ICMP errors can't trigger ICMP errors.
        Assert.assertTrue(networkCtrl.canSendICMP(eth, null));
        Assert.assertTrue(networkCtrl.canSendICMP(eth, dstPortId));

    }

    @Test
    public void testPacketFromTunnel() {
        // Send a packet into the tunnel port corresponding to router2's
        // second port and destined for router2's first port.

        short inPortNum = 21;
        short outPortNum = 20;
        MAC[] dlHeaders = NetworkController.getDlHeadersForTunnel(
                portNumToIntId.get((int) inPortNum),
                portNumToIntId.get((int) outPortNum), 0x0a020011);
        byte[] payload = new byte[] { (byte) 0xab, (byte) 0xcd, (byte) 0xef };
        Ethernet eth = TestRouter.makeUDP(dlHeaders[0], dlHeaders[1],
                0x0a020133, 0x0a020011, (short) 101, (short) 212, payload);
        byte[] data = eth.serialize();
        networkCtrl.onPacketIn(32331, data.length, inPortNum, data);
        // The router will have to ARP, so no flows installed yet, but one
        // unbuffered packet should have been emitted.
        Assert.assertEquals(0, controllerStub.addedFlows.size());
        Assert.assertEquals(0, controllerStub.droppedPktBufIds.size());
        Assert.assertEquals(1, controllerStub.sentPackets.size());
        MockControllerStub.Packet pkt = controllerStub.sentPackets.get(0);
        Assert.assertEquals(1, pkt.actions.size());
        OFAction ofAction = new OFActionOutput(outPortNum, (short) 0);
        Assert.assertTrue(ofAction.equals(pkt.actions.get(0)));
        Assert.assertEquals(ControllerStub.UNBUFFERED_ID, pkt.bufferId);
        OFPhysicalPort phyPortOut = phyPorts.get(2).get(0);
        byte[] arpData = TestRouter.makeArpRequest(
                new MAC(phyPortOut.getHardwareAddress()), 0x0a020001,
                0x0a020011).serialize();
        Assert.assertArrayEquals(arpData, pkt.data);

        // Now send an ARP reply, which is consumed and added to the dropped
        // packets queue. As a result the flow is installed and the original
        // packet is sent from the switch.
        MAC mac = MAC.fromString("02:dd:dd:dd:dd:01");
        arpData = TestRouter.makeArpReply(mac,
                new MAC(phyPortOut.getHardwareAddress()), 0x0a020011,
                0x0a020001).serialize();
        networkCtrl.onPacketIn(8765, arpData.length,
                phyPortOut.getPortNumber(), arpData);
        Assert.assertEquals(1, controllerStub.droppedPktBufIds.size());
        Assert.assertTrue(8765 == controllerStub.droppedPktBufIds.get(0));
        Assert.assertEquals(1, controllerStub.addedFlows.size());
        MidoMatch match = new MidoMatch();
        match.loadFromPacket(data, inPortNum);
        List<OFAction> actions = new ArrayList<OFAction>();
        OFAction tmp = ofAction;
        ofAction = new OFActionDataLayerSource();
        ((OFActionDataLayerSource) ofAction).setDataLayerAddress(phyPortOut
                .getHardwareAddress());
        actions.add(ofAction);
        ofAction = new OFActionDataLayerDestination();
        ((OFActionDataLayerDestination) ofAction).setDataLayerAddress(mac
                .getAddress());
        actions.add(ofAction);
        actions.add(tmp); // the Output action goes at the end.
        checkInstalledFlow(controllerStub.addedFlows.get(0), match,
                idleFlowTimeoutSeconds, NetworkController.NO_HARD_TIMEOUT,
                32331, true, actions);
        Assert.assertEquals(2, controllerStub.sentPackets.size());
        pkt = controllerStub.sentPackets.get(1);
        Assert.assertEquals(actions, pkt.actions);
        Assert.assertEquals(32331, pkt.bufferId);

        // Now, since the ARP is in the cache, if another packet comes in from
        // the tunnel for the same destination port and ip address it
        // immediately results in a newly installed flow and the packet is
        // sent from the switch.
        reactor.incrementTime(10, TimeUnit.MINUTES);
        eth = TestRouter.makeUDP(dlHeaders[0], dlHeaders[1], 0x0a0201ee,
                0x0a020011, (short) 103, (short) 2122, payload);
        data = eth.serialize();
        networkCtrl.onPacketIn(4444, data.length, inPortNum, data);
        Assert.assertEquals(1, controllerStub.droppedPktBufIds.size());
        Assert.assertEquals(2, controllerStub.addedFlows.size());
        match = new MidoMatch();
        match.loadFromPacket(data, inPortNum);
        checkInstalledFlow(controllerStub.addedFlows.get(1), match,
                idleFlowTimeoutSeconds, NetworkController.NO_HARD_TIMEOUT,
                4444, true, actions);
        Assert.assertEquals(3, controllerStub.sentPackets.size());
        pkt = controllerStub.sentPackets.get(2);
        Assert.assertEquals(actions, pkt.actions);
        Assert.assertEquals(4444, pkt.bufferId);
    }

    public static void checkICMP(char type, char code, IPv4 triggerIPPkt,
            MAC dlSrc, MAC dlDst, int nwSrc, int nwDst, byte[] icmpData) {
        Ethernet eth = new Ethernet();
        eth.deserialize(icmpData, 0, icmpData.length);
        Assert.assertTrue(dlSrc.equals(eth.getSourceMACAddress()));
        Assert.assertTrue(dlDst.equals(eth.getDestinationMACAddress()));
        Assert.assertEquals(IPv4.ETHERTYPE, eth.getEtherType());
        IPv4 ip = IPv4.class.cast(eth.getPayload());
        Assert.assertEquals(nwSrc, ip.getSourceAddress());
        Assert.assertEquals(nwDst, ip.getDestinationAddress());
        Assert.assertEquals(ICMP.PROTOCOL_NUMBER, ip.getProtocol());
        ICMP icmp = ICMP.class.cast(ip.getPayload());
        Assert.assertEquals(type, icmp.getType());
        Assert.assertEquals(code, icmp.getCode());
        byte[] data = triggerIPPkt.serialize();
        int length = triggerIPPkt.getHeaderLength() * 4 + 8;
        if (length < data.length)
            data = Arrays.copyOf(data, length);
        Assert.assertTrue(Arrays.equals(data, icmp.getData()));
    }

    @Test
    public void testPacketFromTunnelMaterializedIngressArpTimeout() {
        // Send a packet into the tunnel port corresponding to router2's
        // second port and destined for router2's first port.
        short inPortNum = 21;
        short outPortNum = 20;
        MAC[] dlHeaders = NetworkController.getDlHeadersForTunnel(
                portNumToIntId.get((int) inPortNum),
                portNumToIntId.get((int) outPortNum), 0x0a020011);
        byte[] payload = new byte[] { (byte) 0xab, (byte) 0xcd, (byte) 0xef };
        Ethernet eth = TestRouter.makeUDP(dlHeaders[0], dlHeaders[1],
                0x0a020133, 0x0a020011, (short) 101, (short) 212, payload);
        byte[] data = eth.serialize();
        networkCtrl.onPacketIn(32331, data.length, inPortNum, data);
        // The router will have to ARP, so no flows installed yet, but one
        // unbuffered packet should have been emitted.
        Assert.assertEquals(0, controllerStub.addedFlows.size());
        Assert.assertEquals(0, controllerStub.droppedPktBufIds.size());
        Assert.assertEquals(1, controllerStub.sentPackets.size());
        MockControllerStub.Packet pkt = controllerStub.sentPackets.get(0);
        Assert.assertEquals(1, pkt.actions.size());
        OFAction ofAction = new OFActionOutput(outPortNum, (short) 0);
        Assert.assertTrue(ofAction.equals(pkt.actions.get(0)));
        Assert.assertEquals(ControllerStub.UNBUFFERED_ID, pkt.bufferId);
        OFPhysicalPort phyPortOut = phyPorts.get(2).get(0);
        byte[] arpData = TestRouter.makeArpRequest(
                new MAC(phyPortOut.getHardwareAddress()), 0x0a020001,
                0x0a020011).serialize();
        Assert.assertArrayEquals(arpData, pkt.data);
        // If we let 10 seconds go by without an ARP reply, another request
        // will have been emitted.
        reactor.incrementTime(Router.ARP_RETRY_MILLIS, TimeUnit.MILLISECONDS);
        Assert.assertEquals(0, controllerStub.addedFlows.size());
        Assert.assertEquals(0, controllerStub.droppedPktBufIds.size());
        Assert.assertEquals(2, controllerStub.sentPackets.size());
        pkt = controllerStub.sentPackets.get(1);
        Assert.assertEquals(1, pkt.actions.size());
        Assert.assertTrue(ofAction.equals(pkt.actions.get(0)));
        Assert.assertEquals(ControllerStub.UNBUFFERED_ID, pkt.bufferId);
        Assert.assertArrayEquals(arpData, pkt.data);
        // If we let another 50 seconds go by another ARP request will have
        // been emitted, but also an ICMP !H and a 'drop' flow installed.
        reactor.incrementTime(Router.ARP_TIMEOUT_MILLIS
                - Router.ARP_RETRY_MILLIS, TimeUnit.MILLISECONDS);
        Assert.assertEquals(1, controllerStub.addedFlows.size());
        Assert.assertEquals(0, controllerStub.droppedPktBufIds.size());
        Assert.assertEquals(4, controllerStub.sentPackets.size());
        pkt = controllerStub.sentPackets.get(2);
        Assert.assertEquals(1, pkt.actions.size());
        Assert.assertTrue(ofAction.equals(pkt.actions.get(0)));
        Assert.assertEquals(ControllerStub.UNBUFFERED_ID, pkt.bufferId);
        Assert.assertArrayEquals(arpData, pkt.data);
        // Now check the ICMP.
        pkt = controllerStub.sentPackets.get(3);
        Assert.assertEquals(1, pkt.actions.size());
        ofAction = new OFActionOutput(inPortNum, (short) 0);
        Assert.assertTrue(ofAction.equals(pkt.actions.get(0)));
        Assert.assertEquals(ControllerStub.UNBUFFERED_ID, pkt.bufferId);
        Assert.assertEquals(OFPort.OFPP_CONTROLLER.getValue(), pkt.inPort);

        dlHeaders = NetworkController.getDlHeadersForTunnel(
                NetworkController.ICMP_TUNNEL, portNumToIntId.get(21),
                0x0a020133);
        checkICMP(ICMP.TYPE_UNREACH, ICMP.UNREACH_CODE.UNREACH_HOST.toChar(),
                IPv4.class.cast(eth.getPayload()), dlHeaders[0], dlHeaders[1],
                0x0a020101, 0x0a020133, pkt.data);
        // Now check the Drop Flow.
        MidoMatch match = new MidoMatch();
        match.loadFromPacket(data, inPortNum);
        checkInstalledFlow(controllerStub.addedFlows.get(0), match,
                NetworkController.NO_IDLE_TIMEOUT,
                NetworkController.ICMP_EXPIRY_SECONDS, 32331, true,
                new ArrayList<OFAction>());
    }

    @Test
    public void testPacketFromTunnelLogicalIngressArpTimeout() {
        // A packet that entered router0's second port (on a remote host) and
        // was destined for router2's first port (local) would come over the
        // tunnel corresponding to router0's first port. The hardware addresses
        // of the packet would encode router2's logical port as the last ingress
        // and router2's first port as the last egress.

        short tunnelPort = 1;
        short outPort = 20;
        int dstNwAddr = 0x0a020034;
        // The source ip address must be on router0's second port.
        int srcNwAddr = 0x0a0001c5;
        MAC[] dlHeaders = NetworkController.getDlHeadersForTunnel(
                ShortUUID.UUID32toInt(portOn2to0),
                portNumToIntId.get((int) outPort), dstNwAddr);
        byte[] payload = new byte[] { (byte) 0xab, (byte) 0xcd, (byte) 0xef };
        Ethernet eth = TestRouter.makeUDP(dlHeaders[0], dlHeaders[1],
                srcNwAddr, dstNwAddr, (short) 101, (short) 212, payload);
        byte[] data = eth.serialize();
        networkCtrl.onPacketIn(32331, data.length, tunnelPort, data);
        // The router will have to ARP, so no flows installed yet, but one
        // unbuffered packet should have been emitted.
        Assert.assertEquals(0, controllerStub.addedFlows.size());
        Assert.assertEquals(0, controllerStub.droppedPktBufIds.size());
        Assert.assertEquals(1, controllerStub.sentPackets.size());
        MockControllerStub.Packet pkt = controllerStub.sentPackets.get(0);
        Assert.assertEquals(1, pkt.actions.size());
        OFAction ofAction = new OFActionOutput(outPort, (short) 0);
        Assert.assertTrue(ofAction.equals(pkt.actions.get(0)));
        Assert.assertEquals(ControllerStub.UNBUFFERED_ID, pkt.bufferId);
        OFPhysicalPort phyPortOut = phyPorts.get(2).get(0);
        byte[] arpData = TestRouter
                .makeArpRequest(new MAC(phyPortOut.getHardwareAddress()),
                        0x0a020001, dstNwAddr).serialize();
        Assert.assertArrayEquals(arpData, pkt.data);
        // If we let 60 seconds go by without an ARP reply, another ARP
        // will have been emitted as well as an ICMP !H, and a 'drop' flow
        // will have been installed.
        reactor.incrementTime(Router.ARP_TIMEOUT_MILLIS, TimeUnit.MILLISECONDS);
        Assert.assertEquals(1, controllerStub.addedFlows.size());
        Assert.assertEquals(0, controllerStub.droppedPktBufIds.size());
        Assert.assertEquals(3, controllerStub.sentPackets.size());
        pkt = controllerStub.sentPackets.get(1);
        Assert.assertEquals(1, pkt.actions.size());
        Assert.assertTrue(ofAction.equals(pkt.actions.get(0)));
        Assert.assertEquals(ControllerStub.UNBUFFERED_ID, pkt.bufferId);
        Assert.assertArrayEquals(arpData, pkt.data);
        // Now check the ICMP.
        pkt = controllerStub.sentPackets.get(2);
        Assert.assertEquals(1, pkt.actions.size());
        ofAction = new OFActionOutput(tunnelPort, (short) 0);
        Assert.assertTrue(ofAction.equals(pkt.actions.get(0)));
        Assert.assertEquals(ControllerStub.UNBUFFERED_ID, pkt.bufferId);
        Assert.assertEquals(OFPort.OFPP_CONTROLLER.getValue(), pkt.inPort);

        dlHeaders = NetworkController.getDlHeadersForTunnel(
                NetworkController.ICMP_TUNNEL,
                portNumToIntId.get((int) tunnelPort), srcNwAddr);
        // Note that router2's logical port is the source of the ICMP
        checkICMP(ICMP.TYPE_UNREACH, ICMP.UNREACH_CODE.UNREACH_HOST.toChar(),
                IPv4.class.cast(eth.getPayload()), dlHeaders[0], dlHeaders[1],
                rtr2LogPortNwAddr, srcNwAddr, pkt.data);
        // Now check the Drop Flow.
        MidoMatch match = new MidoMatch();
        match.loadFromPacket(data, tunnelPort);
        checkInstalledFlow(controllerStub.addedFlows.get(0), match,
                NetworkController.NO_IDLE_TIMEOUT,
                NetworkController.ICMP_EXPIRY_SECONDS, 32331, true,
                new ArrayList<OFAction>());
    }

    @Test
    public void testLocalPacketArpTimeout() {
        // Send a packet to router1's first port to an address on router2's
        // first port. Note that we traverse 3 routers.
        byte[] payload = new byte[] { (byte) 0xab, (byte) 0xcd, (byte) 0xef };
        OFPhysicalPort phyPortIn = phyPorts.get(1).get(0);
        OFPhysicalPort phyPortOut = phyPorts.get(2).get(0);
        MAC mac = MAC.fromString("02:00:11:22:00:01");
        Ethernet eth = TestRouter.makeUDP(mac,
                new MAC(phyPortIn.getHardwareAddress()), 0x0a010005,
                0x0a020008, (short) 101, (short) 212, payload);
        byte[] data = eth.serialize();
        networkCtrl.onPacketIn(123456, data.length, phyPortIn.getPortNumber(),
                data);
        // The router will have to ARP, so no flows installed yet, but one
        // unbuffered packet should have been emitted.
        Assert.assertEquals(1, controllerStub.sentPackets.size());
        Assert.assertEquals(0, controllerStub.addedFlows.size());
        Assert.assertEquals(0, controllerStub.droppedPktBufIds.size());
        MockControllerStub.Packet pkt = controllerStub.sentPackets.get(0);
        Assert.assertEquals(1, pkt.actions.size());
        OFAction ofAction = new OFActionOutput(phyPortOut.getPortNumber(),
                (short) 0);
        Assert.assertTrue(ofAction.equals(pkt.actions.get(0)));
        Assert.assertEquals(ControllerStub.UNBUFFERED_ID, pkt.bufferId);
        byte[] arpData = TestRouter.makeArpRequest(
                new MAC(phyPortOut.getHardwareAddress()), 0x0a020001,
                0x0a020008).serialize();
        Assert.assertArrayEquals(arpData, pkt.data);

        // If we let 60 seconds go by another ARP request will have
        // been emitted, but also an ICMP !H and a 'drop' flow installed.
        reactor.incrementTime(Router.ARP_TIMEOUT_MILLIS, TimeUnit.MILLISECONDS);
        Assert.assertEquals(1, controllerStub.addedFlows.size());
        Assert.assertEquals(0, controllerStub.droppedPktBufIds.size());
        Assert.assertEquals(3, controllerStub.sentPackets.size());
        pkt = controllerStub.sentPackets.get(1);
        Assert.assertEquals(1, pkt.actions.size());
        Assert.assertTrue(ofAction.equals(pkt.actions.get(0)));
        Assert.assertEquals(ControllerStub.UNBUFFERED_ID, pkt.bufferId);
        Assert.assertArrayEquals(arpData, pkt.data);
        // Now check the ICMP.
        pkt = controllerStub.sentPackets.get(2);
        Assert.assertEquals(1, pkt.actions.size());
        ofAction = new OFActionOutput(phyPortIn.getPortNumber(), (short) 0);
        Assert.assertTrue(ofAction.equals(pkt.actions.get(0)));
        Assert.assertEquals(ControllerStub.UNBUFFERED_ID, pkt.bufferId);
        Assert.assertEquals(OFPort.OFPP_CONTROLLER.getValue(), pkt.inPort);
        // The network source address is that of the port on router2 that
        // generated the ICMP (the logical port): 0xc0a80102.
        checkICMP(ICMP.TYPE_UNREACH, ICMP.UNREACH_CODE.UNREACH_HOST.toChar(),
                IPv4.class.cast(eth.getPayload()),
                new MAC(phyPortIn.getHardwareAddress()), mac, 0xc0a80102,
                0x0a010005, pkt.data);
        // Now check the Drop Flow.
        MidoMatch match = new MidoMatch();
        match.loadFromPacket(data, phyPortIn.getPortNumber());
        checkInstalledFlow(controllerStub.addedFlows.get(0), match,
                NetworkController.NO_IDLE_TIMEOUT,
                NetworkController.ICMP_EXPIRY_SECONDS, 123456, true,
                new ArrayList<OFAction>());

    }

    @Test
    public void testSetDlHeadersForTunnel() {
        int inPort = 0xeeffccaa;
        int outPort = 0xf0e1d2c3;
        int nwAddr = 0xd4d4d4ff;
        MAC[] dlHeaders = NetworkController.getDlHeadersForTunnel(inPort,
                outPort, nwAddr);
        DecodedMacAddrs decoded = NetworkController.decodeMacAddrs(
                dlHeaders[0].getAddress(), dlHeaders[1].getAddress());
        Assert.assertEquals(inPort,
                ShortUUID.UUID32toInt(decoded.lastIngressPortId));
        Assert.assertEquals(outPort,
                ShortUUID.UUID32toInt(decoded.lastEgressPortId));
        Assert.assertEquals(nwAddr, decoded.nextHopNwAddr);
    }

    private void addUplink() throws StateAccessException,
            ZkStateSerializationException {
        // Add an uplink to router0.
        uplinkId = ShortUUID.intTo32BitUUID(26473345);
        int p2pUplinkNwAddr = 0xc0a80004;
        uplinkGatewayAddr = p2pUplinkNwAddr + 1;
        uplinkPortAddr = p2pUplinkNwAddr + 2;

        PortConfig portConfig = new PortDirectory.MaterializedRouterPortConfig(
                routerIds.get(0), p2pUplinkNwAddr, 30, uplinkPortAddr, null,
                0xc0a80004, 30, null);
        uplinkId = portMgr.create(portConfig);
        Route rt = new Route(0, 0, 0, 0, NextHop.PORT, uplinkId,
                uplinkGatewayAddr, 1, null, routerIds.get(0));
        routeMgr.create(rt);
        ovsdb.setPortExternalId(datapathId, 897, "midonet", uplinkId.toString());
        uplinkPhyPort = new OFPhysicalPort();
        uplinkPhyPort.setPortNumber((short) 897);
        uplinkPhyPort.setName("uplinkPort");
        uplinkPhyPort.setHardwareAddress(new byte[] { (byte) 0x02, (byte) 0xad,
                (byte) 0xee, (byte) 0xda, (byte) 0xde, (byte) 0xed });
        networkCtrl.onPortStatus(uplinkPhyPort,
                OFPortStatus.OFPortReason.OFPPR_ADD);

        // TODO(pino, dan): fix this.
        // One flow should have been installed for each locally added port.
        Assert.assertEquals(1, controllerStub.addedFlows.size());
        // Clear the flows: unit-tests assume the addedFlows queue starts empty.
        controllerStub.addedFlows.clear();
    }

    @Test
    public void testDnat() throws StateAccessException,
            ZkStateSerializationException, RuleIndexOutOfBoundsException {
        // First add the uplink to router0.
        addUplink();
        // Now add a dnat rule to map 0x808e0005:80 to 0x0a010009:10080, an
        // address on router1's first port.
        int natPublicNwAddr = 0x808e0005;
        short natPublicTpPort = 80;
        int natPrivateNwAddr = 0x0a010009;
        short natPrivateTpPort = 10080;
        UUID chainId = chainMgr.create(new ChainConfig(Router.PRE_ROUTING,
                routerIds.get(0)));
        Set<NatTarget> nats = new HashSet<NatTarget>();
        nats.add(new NatTarget(natPrivateNwAddr, natPrivateNwAddr,
                natPrivateTpPort, natPrivateTpPort));
        Condition cond = new Condition();
        cond.inPortIds = new HashSet<UUID>();
        cond.inPortIds.add(uplinkId);
        cond.nwProto = UDP.PROTOCOL_NUMBER;
        cond.nwDstIp = natPublicNwAddr;
        cond.nwDstLength = 32;
        cond.tpDstStart = natPublicTpPort;
        cond.tpDstEnd = natPublicTpPort;
        Rule r = new ForwardNatRule(cond, Action.ACCEPT, chainId, 1,
                true /* dnat */, nats);
        ruleMgr.create(r);
        cond = new Condition();
        cond.outPortIds = new HashSet<UUID>();
        cond.outPortIds.add(uplinkId);
        cond.nwProto = UDP.PROTOCOL_NUMBER;
        cond.nwSrcIp = natPrivateNwAddr;
        cond.nwSrcLength = 32;
        cond.tpSrcStart = natPrivateTpPort;
        cond.tpSrcEnd = natPrivateTpPort;
        chainId = chainMgr.create(new ChainConfig(Router.POST_ROUTING,
                routerIds.get(0)));
        r = new ReverseNatRule(cond, Action.ACCEPT, chainId, 1, true /* dnat */);
        ruleMgr.create(r);

        // Now send a packet into the uplink directed to the natted addr/port.
        byte[] payload = new byte[] { (byte) 0xab, (byte) 0xcd, (byte) 0xef };
        OFPhysicalPort phyPortOut = phyPorts.get(1).get(0);
        int extNwAddr = 0xd2000004; // addr of original sender.
        short extTpPort = 3427; // port of original sender.
        MAC extDlAddr = MAC.fromString("02:aa:bb:cc:dd:01");
        Ethernet eth = TestRouter.makeUDP(extDlAddr,
                new MAC(uplinkPhyPort.getHardwareAddress()), extNwAddr,
                natPublicNwAddr, extTpPort, natPublicTpPort, payload);
        byte[] data = eth.serialize();
        networkCtrl.onPacketIn(12121, data.length,
                uplinkPhyPort.getPortNumber(), data);
        // Two nat mappings should be in the cache (fwd and rev).
        Assert.assertEquals(2, cache.map.size());
        // The router will have to ARP, so no flows installed yet, but one
        // unbuffered packet should have been emitted.
        Assert.assertEquals(1, controllerStub.sentPackets.size());
        Assert.assertEquals(0, controllerStub.addedFlows.size());
        Assert.assertEquals(0, controllerStub.droppedPktBufIds.size());
        MockControllerStub.Packet pkt = controllerStub.sentPackets.get(0);
        Assert.assertEquals(1, pkt.actions.size());
        OFAction ofAction = new OFActionOutput(phyPortOut.getPortNumber(),
                (short) 0);
        Assert.assertEquals(ofAction, pkt.actions.get(0));
        Assert.assertEquals(ControllerStub.UNBUFFERED_ID, pkt.bufferId);
        byte[] arpData = TestRouter.makeArpRequest(
                new MAC(phyPortOut.getHardwareAddress()), 0x0a010001,
                natPrivateNwAddr).serialize();
        Assert.assertArrayEquals(arpData, pkt.data);

        // Now send an ARP reply. A flow is installed and a packet is
        // emitted from the switch.
        MAC mac = MAC.fromString("02:dd:33:33:dd:01");
        arpData = TestRouter.makeArpReply(mac,
                new MAC(phyPortOut.getHardwareAddress()), natPrivateNwAddr,
                0x0a010001).serialize();
        networkCtrl.onPacketIn(ControllerStub.UNBUFFERED_ID, arpData.length,
                phyPortOut.getPortNumber(), arpData);
        Assert.assertEquals(0, controllerStub.droppedPktBufIds.size());
        Assert.assertEquals(1, controllerStub.addedFlows.size());
        MidoMatch match = new MidoMatch();
        match.loadFromPacket(data, uplinkPhyPort.getPortNumber());
        MidoMatch fwdMatch = match; // use this later to call onFlowRemoved()
        List<OFAction> actions = new ArrayList<OFAction>();
        OFAction tmp = ofAction;
        ofAction = new OFActionDataLayerSource();
        ((OFActionDataLayerSource) ofAction).setDataLayerAddress(phyPortOut
                .getHardwareAddress());
        actions.add(ofAction);
        ofAction = new OFActionDataLayerDestination();
        ((OFActionDataLayerDestination) ofAction).setDataLayerAddress(mac
                .getAddress());
        actions.add(ofAction);
        ofAction = new OFActionNetworkLayerDestination();
        ((OFActionNetworkLayerAddress) ofAction)
                .setNetworkAddress(natPrivateNwAddr);
        actions.add(ofAction);
        ofAction = new OFActionTransportLayerDestination();
        ((OFActionTransportLayer) ofAction).setTransportPort(natPrivateTpPort);
        actions.add(ofAction);
        actions.add(tmp); // the Output action goes at the end.
        checkInstalledFlow(controllerStub.addedFlows.get(0), match,
                idleFlowTimeoutSeconds, NetworkController.NO_HARD_TIMEOUT,
                12121, true, actions);
        Assert.assertEquals(2, controllerStub.sentPackets.size());
        pkt = controllerStub.sentPackets.get(1);
        Assert.assertEquals(actions, pkt.actions);
        Assert.assertEquals(12121, pkt.bufferId);

        // Now create a reply packet from the natted private addr/port.
        eth = TestRouter.makeUDP(mac, new MAC(phyPortOut.getHardwareAddress()),
                natPrivateNwAddr, extNwAddr, natPrivateTpPort, extTpPort,
                payload);
        data = eth.serialize();
        networkCtrl.onPacketIn(13131, data.length, phyPortOut.getPortNumber(),
                data);
        // Two nat mappings should still be in the cache (fwd and rev).
        Assert.assertEquals(2, cache.map.size());
        // The router will have to ARP, so no additional flows installed yet,
        // but another unbuffered packet should have been emitted.
        Assert.assertEquals(3, controllerStub.sentPackets.size());
        Assert.assertEquals(1, controllerStub.addedFlows.size());
        Assert.assertEquals(0, controllerStub.droppedPktBufIds.size());
        pkt = controllerStub.sentPackets.get(2);
        ofAction = new OFActionOutput(uplinkPhyPort.getPortNumber(), (short) 0);
        Assert.assertTrue(ofAction.equals(pkt.actions.get(0)));
        Assert.assertEquals(ControllerStub.UNBUFFERED_ID, pkt.bufferId);
        arpData = TestRouter.makeArpRequest(
                new MAC(uplinkPhyPort.getHardwareAddress()), uplinkPortAddr,
                uplinkGatewayAddr).serialize();
        Assert.assertArrayEquals(arpData, pkt.data);

        // Now send an ARP reply. A flow is installed and a packet is
        // emitted from the switch.
        MAC uplinkGatewayMac = MAC.fromString("02:dd:55:66:dd:01");
        arpData = TestRouter.makeArpReply(uplinkGatewayMac,
                new MAC(uplinkPhyPort.getHardwareAddress()), uplinkGatewayAddr,
                uplinkPortAddr).serialize();
        networkCtrl.onPacketIn(ControllerStub.UNBUFFERED_ID, arpData.length,
                uplinkPhyPort.getPortNumber(), arpData);
        Assert.assertEquals(0, controllerStub.droppedPktBufIds.size());
        Assert.assertEquals(2, controllerStub.addedFlows.size());
        match = new MidoMatch();
        // The return packet's ingress is router1's first port.
        match.loadFromPacket(data, phyPortOut.getPortNumber());
        actions.clear();
        tmp = ofAction;
        ofAction = new OFActionDataLayerSource();
        ((OFActionDataLayerSource) ofAction).setDataLayerAddress(uplinkPhyPort
                .getHardwareAddress());
        actions.add(ofAction);
        ofAction = new OFActionDataLayerDestination();
        ((OFActionDataLayerDestination) ofAction)
                .setDataLayerAddress(uplinkGatewayMac.getAddress());
        actions.add(ofAction);
        ofAction = new OFActionNetworkLayerSource();
        ((OFActionNetworkLayerAddress) ofAction)
                .setNetworkAddress(natPublicNwAddr);
        actions.add(ofAction);
        ofAction = new OFActionTransportLayerSource();
        ((OFActionTransportLayer) ofAction).setTransportPort(natPublicTpPort);
        actions.add(ofAction);
        actions.add(tmp); // the Output action goes at the end.
        checkInstalledFlow(controllerStub.addedFlows.get(1), match,
                idleFlowTimeoutSeconds, NetworkController.NO_HARD_TIMEOUT,
                13131, true, actions);
        Assert.assertEquals(4, controllerStub.sentPackets.size());
        pkt = controllerStub.sentPackets.get(3);
        Assert.assertEquals(actions, pkt.actions);
        Assert.assertEquals(13131, pkt.bufferId);

        // Two nat mappings should still be in the cache (fwd and rev).
        Assert.assertEquals(2, cache.map.size());

        // Now the Dnat's mappings should keep getting refreshed in the cache
        // until the controller gets a flowRemoved callback for the orginal
        // forward flow match.
        Set<String> natKeys = new HashSet<String>();
        natKeys.add(NatLeaseManager.makeCacheKey(routerIds.get(0).toString()
                + NatLeaseManager.FWD_DNAT_PREFIX, extNwAddr, extTpPort,
                natPublicNwAddr, natPublicTpPort));
        natKeys.add(NatLeaseManager.makeCacheKey(routerIds.get(0).toString()
                + NatLeaseManager.REV_DNAT_PREFIX, extNwAddr, extTpPort,
                natPrivateNwAddr, natPrivateTpPort));
        checkNatRefresh(natKeys, fwdMatch);
    }

    private void checkNatRefresh(Collection<String> keys, OFMatch fwdMatch) {
        int refresh = cacheExpireSecs / 2;
        Long expectExpire = reactor.currentTimeMillis() + cacheExpireSecs
                * 1000;
        for (String key : keys)
            Assert.assertEquals(expectExpire, cache.getExpireTimeMillis(key));
        // Do the following in a loop to make sure it's working correctly.
        for (int i = 0; i < 10; i++) {
            // Now advance time by one second less than REFRESH_SECONDS
            reactor.incrementTime(refresh - 1, TimeUnit.SECONDS);
            // The expiration times in the cache have not changed.
            for (String key : keys)
                Assert.assertEquals(expectExpire,
                        cache.getExpireTimeMillis(key));
            // Now advance the time by one second.
            reactor.incrementTime(1, TimeUnit.SECONDS);
            expectExpire = reactor.currentTimeMillis() + cacheExpireSecs * 1000;
            for (String key : keys)
                Assert.assertEquals(expectExpire,
                        cache.getExpireTimeMillis(key));
        }
        // Now pretend the forward flow idled out.
        networkCtrl.onFlowRemoved(fwdMatch, (long) 0, (short) 0,
                OFFlowRemovedReason.OFPRR_IDLE_TIMEOUT, 1000, 0, (short) 30,
                (long) 2271, (long) 122345);
        // Now advance time by one second MORE than REFRESH_SECONDS
        reactor.incrementTime(refresh + 1, TimeUnit.SECONDS);
        // The expiration times in the cache are the same. Refresh stopped.
        for (String key : keys)
            Assert.assertEquals(expectExpire, cache.getExpireTimeMillis(key));
    }

    @Test
    public void testFloatingIp() throws StateAccessException,
            ZkStateSerializationException, RuleIndexOutOfBoundsException {
        // First add the uplink to router0.
        addUplink();
        // Add 2 rules:
        // 1) forward snat rule 0x0a010009 to floating ip 0x808e0005
        // 2) forward dnat rule 0x808e0005 to internal 0x0a010009
        UUID chainId = chainMgr.create(new ChainConfig(Router.POST_ROUTING,
                routerIds.get(0)));
        int floatingIp = 0x808e0005;
        int internalIp = 0x0a010009;
        Set<NatTarget> nats = new HashSet<NatTarget>();
        nats.add(new NatTarget(floatingIp, floatingIp, (short) 0, (short) 0));
        Condition cond = new Condition();
        cond.outPortIds = new HashSet<UUID>();
        cond.outPortIds.add(uplinkId);
        cond.nwProto = UDP.PROTOCOL_NUMBER;
        cond.nwSrcIp = internalIp;
        cond.nwSrcLength = 32;
        Rule r = new ForwardNatRule(cond, Action.ACCEPT, chainId, 1,
                false /* snat */, nats);
        ruleMgr.create(r);
        // dnat rule:
        nats = new HashSet<NatTarget>();
        nats.add(new NatTarget(internalIp, internalIp, (short) 0, (short) 0));
        chainId = chainMgr.create(new ChainConfig(Router.PRE_ROUTING, routerIds
                .get(0)));
        cond = new Condition();
        cond.inPortIds = new HashSet<UUID>();
        cond.inPortIds.add(uplinkId);
        cond.nwProto = UDP.PROTOCOL_NUMBER;
        cond.nwDstIp = floatingIp;
        cond.nwDstLength = 32;
        r = new ForwardNatRule(cond, Action.ACCEPT, chainId, 1,
                true /* dnat */, nats);
        ruleMgr.create(r);

        // Now send a packet into the uplink directed to the floating IP.
        byte[] payload = new byte[] { (byte) 0xab, (byte) 0xcd, (byte) 0xef };
        OFPhysicalPort phyPortOut = phyPorts.get(1).get(0);
        int extNwAddr = 0xd2000004; // addr of original sender.
        short extTpPort = 3427; // port of original sender.
        short internalTpPort = 8642; // floatingIp's port, won't change.
        MAC extDlAddr = MAC.fromString("02:aa:bb:cc:dd:01");
        Ethernet eth = TestRouter.makeUDP(extDlAddr,
                new MAC(uplinkPhyPort.getHardwareAddress()), extNwAddr,
                floatingIp, extTpPort, internalTpPort, payload);
        byte[] data = eth.serialize();
        networkCtrl.onPacketIn(12121, data.length,
                uplinkPhyPort.getPortNumber(), data);
        // No nat mappings have been added to the cache
        Assert.assertEquals(0, cache.map.size());
        // The router will have to ARP, so no flows installed yet, but one
        // unbuffered packet should have been emitted.
        Assert.assertEquals(1, controllerStub.sentPackets.size());
        Assert.assertEquals(0, controllerStub.addedFlows.size());
        Assert.assertEquals(0, controllerStub.droppedPktBufIds.size());
        MockControllerStub.Packet pkt = controllerStub.sentPackets.get(0);
        Assert.assertEquals(1, pkt.actions.size());
        OFAction ofAction = new OFActionOutput(phyPortOut.getPortNumber(),
                (short) 0);
        Assert.assertEquals(ofAction, pkt.actions.get(0));
        Assert.assertEquals(ControllerStub.UNBUFFERED_ID, pkt.bufferId);
        byte[] arpData = TestRouter.makeArpRequest(
                new MAC(phyPortOut.getHardwareAddress()), 0x0a010001,
                internalIp).serialize();
        Assert.assertArrayEquals(arpData, pkt.data);

        // Now send an ARP reply. A flow is installed and a packet is
        // emitted from the switch.
        MAC mac = MAC.fromString("02:dd:33:33:dd:01");
        arpData = TestRouter.makeArpReply(mac,
                new MAC(phyPortOut.getHardwareAddress()), internalIp,
                0x0a010001).serialize();
        networkCtrl.onPacketIn(ControllerStub.UNBUFFERED_ID, arpData.length,
                phyPortOut.getPortNumber(), arpData);
        Assert.assertEquals(0, controllerStub.droppedPktBufIds.size());
        Assert.assertEquals(1, controllerStub.addedFlows.size());
        MidoMatch match = new MidoMatch();
        match.loadFromPacket(data, uplinkPhyPort.getPortNumber());
        List<OFAction> actions = new ArrayList<OFAction>();
        OFAction tmp = ofAction;
        ofAction = new OFActionDataLayerSource();
        ((OFActionDataLayerSource) ofAction).setDataLayerAddress(phyPortOut
                .getHardwareAddress());
        actions.add(ofAction);
        ofAction = new OFActionDataLayerDestination();
        ((OFActionDataLayerDestination) ofAction).setDataLayerAddress(mac
                .getAddress());
        actions.add(ofAction);
        ofAction = new OFActionNetworkLayerDestination();
        ((OFActionNetworkLayerAddress) ofAction).setNetworkAddress(internalIp);
        actions.add(ofAction);
        actions.add(tmp); // the Output action goes at the end.
        checkInstalledFlow(controllerStub.addedFlows.get(0), match,
                idleFlowTimeoutSeconds, NetworkController.NO_HARD_TIMEOUT,
                12121, true, actions);
        Assert.assertEquals(2, controllerStub.sentPackets.size());
        pkt = controllerStub.sentPackets.get(1);
        Assert.assertEquals(actions, pkt.actions);
        Assert.assertEquals(12121, pkt.bufferId);

        // Now create a reply packet from the natted private addr/port.
        eth = TestRouter.makeUDP(mac, new MAC(phyPortOut.getHardwareAddress()),
                internalIp, extNwAddr, internalTpPort, extTpPort, payload);
        data = eth.serialize();
        networkCtrl.onPacketIn(13131, data.length, phyPortOut.getPortNumber(),
                data);
        // No nat mappings have been added to the cache
        Assert.assertEquals(0, cache.map.size());
        // The router will have to ARP, so no additional flows installed yet,
        // but another unbuffered packet should have been emitted.
        Assert.assertEquals(3, controllerStub.sentPackets.size());
        Assert.assertEquals(1, controllerStub.addedFlows.size());
        Assert.assertEquals(0, controllerStub.droppedPktBufIds.size());
        pkt = controllerStub.sentPackets.get(2);
        ofAction = new OFActionOutput(uplinkPhyPort.getPortNumber(), (short) 0);
        Assert.assertTrue(ofAction.equals(pkt.actions.get(0)));
        Assert.assertEquals(ControllerStub.UNBUFFERED_ID, pkt.bufferId);
        arpData = TestRouter.makeArpRequest(
                new MAC(uplinkPhyPort.getHardwareAddress()), uplinkPortAddr,
                uplinkGatewayAddr).serialize();
        Assert.assertArrayEquals(arpData, pkt.data);

        // Now send an ARP reply. A flow is installed and a packet is
        // emitted from the switch.
        MAC uplinkGatewayMac = MAC.fromString("02:dd:55:66:dd:01");
        arpData = TestRouter.makeArpReply(uplinkGatewayMac,
                new MAC(uplinkPhyPort.getHardwareAddress()), uplinkGatewayAddr,
                uplinkPortAddr).serialize();
        networkCtrl.onPacketIn(ControllerStub.UNBUFFERED_ID, arpData.length,
                uplinkPhyPort.getPortNumber(), arpData);
        Assert.assertEquals(0, controllerStub.droppedPktBufIds.size());
        Assert.assertEquals(2, controllerStub.addedFlows.size());
        match = new MidoMatch();
        // The return packet's ingress is router1's first port.
        match.loadFromPacket(data, phyPortOut.getPortNumber());
        actions.clear();
        tmp = ofAction;
        ofAction = new OFActionDataLayerSource();
        ((OFActionDataLayerSource) ofAction).setDataLayerAddress(uplinkPhyPort
                .getHardwareAddress());
        actions.add(ofAction);
        ofAction = new OFActionDataLayerDestination();
        ((OFActionDataLayerDestination) ofAction)
                .setDataLayerAddress(uplinkGatewayMac.getAddress());
        actions.add(ofAction);
        ofAction = new OFActionNetworkLayerSource();
        ((OFActionNetworkLayerAddress) ofAction).setNetworkAddress(floatingIp);
        actions.add(ofAction);
        actions.add(tmp); // the Output action goes at the end.
        checkInstalledFlow(controllerStub.addedFlows.get(1), match,
                idleFlowTimeoutSeconds, NetworkController.NO_HARD_TIMEOUT,
                13131, true, actions);
        Assert.assertEquals(4, controllerStub.sentPackets.size());
        pkt = controllerStub.sentPackets.get(3);
        Assert.assertEquals(actions, pkt.actions);
        Assert.assertEquals(13131, pkt.bufferId);

        // Now create another packet from the internal IP (and port) to a
        // different destination. This shows that conversations can be initiated
        // from inside or outside the network.
        extNwAddr = extNwAddr + 1;
        extTpPort = (short) (extTpPort + 1);
        internalTpPort = (short) (internalTpPort + 1);
        eth = TestRouter.makeUDP(mac, new MAC(phyPortOut.getHardwareAddress()),
                internalIp, extNwAddr, internalTpPort, extTpPort, payload);
        data = eth.serialize();
        networkCtrl.onPacketIn(222, data.length, phyPortOut.getPortNumber(),
                data);
        // No nat mappings have been added to the cache
        Assert.assertEquals(0, cache.map.size());
        // We already know the external gateway's mac, so no ARP needed. A new
        // flow is installed and this packet is emitted from the uplink.
        Assert.assertEquals(0, controllerStub.droppedPktBufIds.size());
        Assert.assertEquals(3, controllerStub.addedFlows.size());
        match = new MidoMatch();
        // The return packet's ingress is router1's first port.
        match.loadFromPacket(data, phyPortOut.getPortNumber());
        actions.clear();
        ofAction = new OFActionDataLayerSource();
        ((OFActionDataLayerSource) ofAction).setDataLayerAddress(uplinkPhyPort
                .getHardwareAddress());
        actions.add(ofAction);
        ofAction = new OFActionDataLayerDestination();
        ((OFActionDataLayerDestination) ofAction)
                .setDataLayerAddress(uplinkGatewayMac.getAddress());
        actions.add(ofAction);
        ofAction = new OFActionNetworkLayerSource();
        ((OFActionNetworkLayerAddress) ofAction).setNetworkAddress(floatingIp);
        actions.add(ofAction);
        ofAction = new OFActionOutput(uplinkPhyPort.getPortNumber(), (short) 0);
        actions.add(ofAction);
        checkInstalledFlow(controllerStub.addedFlows.get(2), match,
                idleFlowTimeoutSeconds, NetworkController.NO_HARD_TIMEOUT, 222,
                true, actions);
        Assert.assertEquals(5, controllerStub.sentPackets.size());
        pkt = controllerStub.sentPackets.get(4);
        Assert.assertEquals(actions, pkt.actions);
        Assert.assertEquals(222, pkt.bufferId);
    }

    @Test
    public void testSnat() throws StateAccessException,
            ZkStateSerializationException, RuleIndexOutOfBoundsException {
        // First add the uplink to router0.
        addUplink();
        // Now add a snat rule to map source addresses on router2
        // (0x0a020000/16) to public address 0x808e0005 for any packet that
        // is going outside 0x0a000000/8.
        UUID chainId = chainMgr.create(new ChainConfig(Router.POST_ROUTING,
                routerIds.get(0)));
        int natPublicNwAddr = 0x808e0005;
        int natPrivateNwAddr = 0x0a020000;
        Set<NatTarget> nats = new HashSet<NatTarget>();
        NatTarget nat = new NatTarget(natPublicNwAddr, natPublicNwAddr,
                (short) 49152, (short) 65535);
        nats.add(nat);
        Condition cond = new Condition();
        cond.inPortIds = new HashSet<UUID>();
        cond.inPortIds.add(portOn0to2);
        cond.outPortIds = new HashSet<UUID>();
        cond.outPortIds.add(uplinkId);
        cond.nwProto = UDP.PROTOCOL_NUMBER;
        cond.nwSrcIp = natPrivateNwAddr;
        cond.nwDstLength = 16;
        cond.nwDstIp = 0x0a000000;
        cond.nwDstLength = 8;
        cond.nwDstInv = true;
        Rule r = new ForwardNatRule(cond, Action.ACCEPT, chainId, 1,
                false /* snat */, nats);
        ruleMgr.create(r);
        // Make another post-routing rule that drops packets that ingress the
        // uplink and would also egress the uplink.
        cond = new Condition();
        cond.inPortIds = new HashSet<UUID>();
        cond.inPortIds.add(uplinkId);
        cond.outPortIds = new HashSet<UUID>();
        cond.outPortIds.add(uplinkId);
        r = new LiteralRule(cond, Action.DROP, chainId, 2);
        ruleMgr.create(r);

        chainId = chainMgr.create(new ChainConfig(Router.PRE_ROUTING, routerIds
                .get(0)));
        cond = new Condition();
        cond.inPortIds = new HashSet<UUID>();
        cond.inPortIds.add(uplinkId);
        cond.nwProto = UDP.PROTOCOL_NUMBER;
        cond.nwSrcIp = 0x0a000000;
        cond.nwSrcLength = 16;
        cond.nwSrcInv = true;
        cond.nwDstIp = natPublicNwAddr;
        cond.nwDstLength = 32;
        r = new ReverseNatRule(cond, Action.ACCEPT, chainId, 1, false /* snat */);
        ruleMgr.create(r);

        // Send a packet into the uplink directed to the natted addr/port.
        // This packet will be dropped since it won't find any reverse snat
        // mapping.
        byte[] payload = new byte[] { (byte) 0xab, (byte) 0xcd, (byte) 0xef };
        OFPhysicalPort phyPortRtr2 = phyPorts.get(2).get(0); // 0x0a020000/24
        int extNwAddr = 0xd2000004; // addr of a host outside the network.
        short extTpPort = 3427; // port of host outside the network.
        MAC uplinkGatewayMac = MAC.fromString("02:dd:55:66:dd:01");
        Ethernet eth = TestRouter.makeUDP(uplinkGatewayMac, new MAC(
                uplinkPhyPort.getHardwareAddress()), extNwAddr,
                natPublicNwAddr, extTpPort, (short) 45000, payload);
        byte[] data = eth.serialize();
        networkCtrl.onPacketIn(12121, data.length,
                uplinkPhyPort.getPortNumber(), data);
        // No nat mappings have been added to the cache
        Assert.assertEquals(0, cache.map.size());
        // Look for the drop flow.
        Assert.assertEquals(0, controllerStub.sentPackets.size());
        Assert.assertEquals(0, controllerStub.droppedPktBufIds.size());
        Assert.assertEquals(1, controllerStub.addedFlows.size());
        MidoMatch match = new MidoMatch();
        match.loadFromPacket(data, uplinkPhyPort.getPortNumber());
        List<OFAction> actions = new ArrayList<OFAction>();
        checkInstalledFlow(controllerStub.addedFlows.get(0), match,
                NetworkController.NO_IDLE_TIMEOUT,
                NetworkController.ICMP_EXPIRY_SECONDS, 12121, true, actions);

        // Send a packet into router2's port directed to the external addr/port.
        MAC localMac = MAC.fromString("02:89:67:45:23:01");
        int localNwAddr = 0x0a020008;
        short localTpPort = (short) 47000;
        eth = TestRouter.makeUDP(localMac,
                new MAC(phyPortRtr2.getHardwareAddress()), localNwAddr,
                extNwAddr, localTpPort, extTpPort, payload);
        data = eth.serialize();
        networkCtrl.onPacketIn(13131, data.length, phyPortRtr2.getPortNumber(),
                data);
        // Two nat mappings should be in the cache (fwd and rev).
        Assert.assertEquals(2, cache.map.size());
        // The router will have to ARP, so no new flows installed yet, but one
        // unbuffered packet should have been emitted.
        Assert.assertEquals(1, controllerStub.sentPackets.size());
        Assert.assertEquals(0, controllerStub.droppedPktBufIds.size());
        Assert.assertEquals(1, controllerStub.addedFlows.size());
        MockControllerStub.Packet pkt = controllerStub.sentPackets.get(0);
        Assert.assertEquals(1, pkt.actions.size());
        OFAction ofAction = new OFActionOutput(uplinkPhyPort.getPortNumber(),
                (short) 0);
        Assert.assertEquals(ofAction, pkt.actions.get(0));
        Assert.assertEquals(ControllerStub.UNBUFFERED_ID, pkt.bufferId);
        byte[] arpData = TestRouter.makeArpRequest(
                new MAC(uplinkPhyPort.getHardwareAddress()), uplinkPortAddr,
                uplinkGatewayAddr).serialize();
        Assert.assertArrayEquals(arpData, pkt.data);

        // Now send an ARP reply. A flow is installed and a packet is
        // emitted from the switch.
        arpData = TestRouter.makeArpReply(uplinkGatewayMac,
                new MAC(uplinkPhyPort.getHardwareAddress()), uplinkGatewayAddr,
                uplinkPortAddr).serialize();
        networkCtrl.onPacketIn(ControllerStub.UNBUFFERED_ID, arpData.length,
                uplinkPhyPort.getPortNumber(), arpData);
        Assert.assertEquals(0, controllerStub.droppedPktBufIds.size());
        Assert.assertEquals(2, controllerStub.addedFlows.size());
        match = new MidoMatch();
        MidoMatch fwdMatch = match; // Use this later for onFlowRemoved()
        match.loadFromPacket(data, phyPortRtr2.getPortNumber());
        actions.clear();
        OFAction tmp = ofAction;
        ofAction = new OFActionDataLayerSource();
        ((OFActionDataLayerSource) ofAction).setDataLayerAddress(uplinkPhyPort
                .getHardwareAddress());
        actions.add(ofAction);
        ofAction = new OFActionDataLayerDestination();
        ((OFActionDataLayerDestination) ofAction)
                .setDataLayerAddress(uplinkGatewayMac.getAddress());
        actions.add(ofAction);
        ofAction = new OFActionNetworkLayerSource();
        ((OFActionNetworkLayerAddress) ofAction)
                .setNetworkAddress(natPublicNwAddr);
        actions.add(ofAction);
        MockControllerStub.Flow flow = controllerStub.addedFlows.get(1);
        Assert.assertEquals(5, flow.actions.size());
        OFActionTransportLayerSource tpSrcAction = OFActionTransportLayerSource.class
                .cast(flow.actions.get(3));
        short natPublicTpPort = tpSrcAction.getTransportPort();
        Assert.assertTrue(nat.tpStart <= natPublicTpPort);
        Assert.assertTrue(natPublicTpPort <= nat.tpEnd);
        // Add this into the list of expected actions.
        actions.add(tpSrcAction);
        actions.add(tmp); // the Output action goes at the end.
        checkInstalledFlow(flow, match, idleFlowTimeoutSeconds,
                NetworkController.NO_HARD_TIMEOUT, 13131, true, actions);
        Assert.assertEquals(2, controllerStub.sentPackets.size());
        pkt = controllerStub.sentPackets.get(1);
        Assert.assertEquals(actions, pkt.actions);
        Assert.assertEquals(13131, pkt.bufferId);

        // Now create a reply packet from the external addr/port.
        eth = TestRouter.makeUDP(uplinkGatewayMac,
                new MAC(uplinkPhyPort.getHardwareAddress()), extNwAddr,
                natPublicNwAddr, extTpPort, natPublicTpPort, payload);
        data = eth.serialize();
        networkCtrl.onPacketIn(14141, data.length,
                uplinkPhyPort.getPortNumber(), data);
        // Two nat mappings should still be in the cache (fwd and rev).
        Assert.assertEquals(2, cache.map.size());
        // The router will have to ARP, so no additional flows installed yet,
        // but another unbuffered packet should have been emitted.
        Assert.assertEquals(3, controllerStub.sentPackets.size());
        Assert.assertEquals(0, controllerStub.droppedPktBufIds.size());
        Assert.assertEquals(2, controllerStub.addedFlows.size());
        pkt = controllerStub.sentPackets.get(2);
        Assert.assertEquals(1, pkt.actions.size());
        ofAction = new OFActionOutput(phyPortRtr2.getPortNumber(), (short) 0);
        Assert.assertTrue(ofAction.equals(pkt.actions.get(0)));
        Assert.assertEquals(ControllerStub.UNBUFFERED_ID, pkt.bufferId);
        arpData = TestRouter.makeArpRequest(
                new MAC(phyPortRtr2.getHardwareAddress()), 0x0a020001,
                localNwAddr).serialize();
        Assert.assertArrayEquals(arpData, pkt.data);

        // Now send an ARP reply. A flow is installed and a packet is
        // emitted from the switch.
        arpData = TestRouter.makeArpReply(localMac,
                new MAC(phyPortRtr2.getHardwareAddress()), localNwAddr,
                0x0a020001).serialize();
        networkCtrl.onPacketIn(ControllerStub.UNBUFFERED_ID, arpData.length,
                phyPortRtr2.getPortNumber(), arpData);
        Assert.assertEquals(0, controllerStub.droppedPktBufIds.size());
        Assert.assertEquals(3, controllerStub.addedFlows.size());
        match = new MidoMatch();
        match.loadFromPacket(data, uplinkPhyPort.getPortNumber());
        actions.clear();
        tmp = ofAction;
        ofAction = new OFActionDataLayerSource();
        ((OFActionDataLayerSource) ofAction).setDataLayerAddress(phyPortRtr2
                .getHardwareAddress());
        actions.add(ofAction);
        ofAction = new OFActionDataLayerDestination();
        ((OFActionDataLayerDestination) ofAction).setDataLayerAddress(localMac
                .getAddress());
        actions.add(ofAction);
        ofAction = new OFActionNetworkLayerDestination();
        ((OFActionNetworkLayerAddress) ofAction).setNetworkAddress(localNwAddr);
        actions.add(ofAction);
        ofAction = new OFActionTransportLayerDestination();
        ((OFActionTransportLayer) ofAction).setTransportPort(localTpPort);
        actions.add(ofAction);
        actions.add(tmp); // the Output action goes at the end.
        checkInstalledFlow(controllerStub.addedFlows.get(2), match,
                idleFlowTimeoutSeconds, NetworkController.NO_HARD_TIMEOUT,
                14141, true, actions);
        Assert.assertEquals(4, controllerStub.sentPackets.size());
        pkt = controllerStub.sentPackets.get(3);
        Assert.assertEquals(actions, pkt.actions);
        Assert.assertEquals(14141, pkt.bufferId);

        Set<String> natKeys = new HashSet<String>();
        natKeys.add(NatLeaseManager.makeCacheKey(routerIds.get(0).toString()
                + NatLeaseManager.FWD_SNAT_PREFIX, localNwAddr, localTpPort,
                extNwAddr, extTpPort));
        natKeys.add(NatLeaseManager.makeCacheKey(routerIds.get(0).toString()
                + NatLeaseManager.REV_SNAT_PREFIX, natPublicNwAddr,
                natPublicTpPort, extNwAddr, extTpPort));
        checkNatRefresh(natKeys, fwdMatch);
    }

    @Test
    public void testBgpDataPath() throws StateAccessException,
            ZkStateSerializationException, UnknownHostException {
        // No flows should be installed at the beginning.
        Assert.assertEquals(0, controllerStub.addedFlows.size());

        // Create BGP config to the local port0 on router0.
        int routerId = 0;
        int remotePortNum = 0;
        UUID portId = ShortUUID.intTo32BitUUID(portNumToIntId
                .get(remotePortNum));
        String remoteAddrString = "192.168.10.1";
        bgpMgr.create(new BgpConfig(portId, 65104, InetAddress
                .getByName(remoteAddrString), 12345));

        // Add the port to the datapath to invoke adding a service port for BGP.
        OFPhysicalPort remotePort = phyPorts.get(routerId).get(remotePortNum);
        networkCtrl.onPortStatus(remotePort,
                OFPortStatus.OFPortReason.OFPPR_DELETE);
        networkCtrl.onPortStatus(remotePort,
                OFPortStatus.OFPortReason.OFPPR_ADD);

        // Add the BGP service port.
        OFPhysicalPort servicePort = new OFPhysicalPort();
        // Offset local port number to avoid conflicts.
        short localPortNum = MockPortService.BGP_TCP_PORT;
        servicePort.setPortNumber(localPortNum);
        servicePort.setHardwareAddress(new byte[] { (byte) 0x02, (byte) 0xee,
                (byte) 0xdd, (byte) 0xcc, (byte) 0xff, (byte) localPortNum });
        networkCtrl.onPortStatus(servicePort,
                OFPortStatus.OFPortReason.OFPPR_ADD);

        // 9 flows (BGPx4, ICMPx2, ARPx2, DHCPx1) are installed.
        // The DHCP flow is not specific to the BGP port setup. All locally
        // added ports get a pre-installed flow.
        Assert.assertEquals(9, controllerStub.addedFlows.size());
        // TODO(pino, dan): fix this. For now remove the DHCP flow because
        // the rest of the test is oblivious to it.
        controllerStub.addedFlows.remove(0);

        int localAddr = PortDirectory.MaterializedRouterPortConfig.class
                .cast(portMgr.get(portId).value).portAddr;
        int remoteAddr = Net.convertStringAddressToInt(remoteAddrString);
        MidoMatch match;
        List<OFAction> actions;

        // Check BGP flows from local to remote with remote TCP port specified.
        match = new MidoMatch();
        match.setInputPort(localPortNum);
        match.setDataLayerType(IPv4.ETHERTYPE);
        match.setNetworkProtocol(TCP.PROTOCOL_NUMBER);
        match.setNetworkSource(localAddr);
        match.setNetworkDestination(remoteAddr);
        match.setTransportDestination(MockPortService.BGP_TCP_PORT);
        actions = new ArrayList<OFAction>();
        actions.add(new OFActionOutput((short) remotePortNum, (short) 0));
        checkInstalledFlow(controllerStub.addedFlows.get(0), match, (short) 0,
                (short) 0, ControllerStub.UNBUFFERED_ID, false, actions);

        // Check BGP flows from local to remote with local TCP port specified.
        match = new MidoMatch();
        match.setInputPort(localPortNum);
        match.setDataLayerType(IPv4.ETHERTYPE);
        match.setNetworkProtocol(TCP.PROTOCOL_NUMBER);
        match.setNetworkSource(localAddr);
        match.setNetworkDestination(remoteAddr);
        match.setTransportSource(MockPortService.BGP_TCP_PORT);
        actions = new ArrayList<OFAction>();
        actions.add(new OFActionOutput((short) remotePortNum, (short) 0));
        checkInstalledFlow(controllerStub.addedFlows.get(1), match, (short) 0,
                (short) 0, ControllerStub.UNBUFFERED_ID, false, actions);

        // Check BGP flows from remote to local with local TCP port specified.
        match = new MidoMatch();
        match.setInputPort((short) remotePortNum);
        match.setDataLayerType(IPv4.ETHERTYPE);
        match.setNetworkProtocol(TCP.PROTOCOL_NUMBER);
        match.setNetworkSource(remoteAddr);
        match.setNetworkDestination(localAddr);
        match.setTransportDestination(MockPortService.BGP_TCP_PORT);
        actions = new ArrayList<OFAction>();
        actions.add(new OFActionOutput(localPortNum, (short) 0));
        checkInstalledFlow(controllerStub.addedFlows.get(2), match, (short) 0,
                (short) 0, ControllerStub.UNBUFFERED_ID, false, actions);

        // Check BGP flows from remote to local with remote TCP port specified.
        match = new MidoMatch();
        match.setInputPort((short) remotePortNum);
        match.setDataLayerType(IPv4.ETHERTYPE);
        match.setNetworkProtocol(TCP.PROTOCOL_NUMBER);
        match.setNetworkSource(remoteAddr);
        match.setNetworkDestination(localAddr);
        match.setTransportSource(MockPortService.BGP_TCP_PORT);
        actions = new ArrayList<OFAction>();
        actions.add(new OFActionOutput(localPortNum, (short) 0));
        checkInstalledFlow(controllerStub.addedFlows.get(3), match, (short) 0,
                (short) 0, ControllerStub.UNBUFFERED_ID, false, actions);

        // Check ARP request to the peer.
        match = new MidoMatch();
        match.setInputPort(localPortNum);
        match.setDataLayerType(ARP.ETHERTYPE);
        actions = new ArrayList<OFAction>();
        actions.add(new OFActionOutput((short) remotePortNum, (short) 0));
        checkInstalledFlow(controllerStub.addedFlows.get(4), match, (short) 0,
                (short) 0, ControllerStub.UNBUFFERED_ID, false, actions);

        // Check ARP request from the peer.
        // One flow goes to the local, and the other goes to the controller.
        match = new MidoMatch();
        match.setInputPort((short) remotePortNum);
        match.setDataLayerType(ARP.ETHERTYPE);
        actions = new ArrayList<OFAction>();
        actions.add(new OFActionOutput((short) localPortNum, (short) 0));
        actions.add(new OFActionOutput(OFPort.OFPP_CONTROLLER.getValue(),
                (short) 128));
        checkInstalledFlow(controllerStub.addedFlows.get(5), match, (short) 0,
                (short) 0, ControllerStub.UNBUFFERED_ID, false, actions);

        // Check ICMP flows from local with local address specified.
        match = new MidoMatch();
        match.setInputPort(localPortNum);
        match.setDataLayerType(IPv4.ETHERTYPE);
        match.setNetworkProtocol(ICMP.PROTOCOL_NUMBER);
        match.setNetworkSource(localAddr);
        actions = new ArrayList<OFAction>();
        actions.add(new OFActionOutput((short) remotePortNum, (short) 0));
        checkInstalledFlow(controllerStub.addedFlows.get(6), match, (short) 0,
                (short) 0, ControllerStub.UNBUFFERED_ID, false, actions);

        // Check ICMP flows to local with local address specified.
        match = new MidoMatch();
        match.setInputPort((short) remotePortNum);
        match.setDataLayerType(IPv4.ETHERTYPE);
        match.setNetworkProtocol(ICMP.PROTOCOL_NUMBER);
        match.setNetworkDestination(localAddr);
        actions = new ArrayList<OFAction>();
        actions.add(new OFActionOutput((short) localPortNum, (short) 0));
        checkInstalledFlow(controllerStub.addedFlows.get(7), match, (short) 0,
                (short) 0, ControllerStub.UNBUFFERED_ID, false, actions);
    }
}<|MERGE_RESOLUTION|>--- conflicted
+++ resolved
@@ -221,20 +221,12 @@
                     // The new port id in portLocMap should have resulted
                     // in a call to to the mock ovsdb to open a gre port.
                     phyPort.setName(networkCtrl.makeGREPortName(underlayIp));
-<<<<<<< HEAD
-                    GrePort expectGrePort = new GrePort(Long
-                            .toString(datapathId), phyPort.getName(), Net
-                            .convertIntAddressToString(underlayIp));
-                    Assert.assertEquals(expectGrePort, ovsdb.addedGrePorts
-                            .get(ovsdb.addedGrePorts.size() - 1));
-=======
                     GrePort expectGrePort = new GrePort(
                             Long.toString(datapathId), phyPort.getName(),
                             underlayIp.toString());
                     Assert.assertEquals(expectGrePort, 
                             ovsdb.addedGrePorts.get(
                                         ovsdb.addedGrePorts.size() - 1));
->>>>>>> 1cb569d7
                     // Manually add the remote port's route since we're only
                     // pretending there are remote controllers.
                     rTable.addRoute(rt);
